--- conflicted
+++ resolved
@@ -270,19 +270,10 @@
         data_object_type: Annotation Statistics
         description: Annotation Stats for {id}
         name: Annotation statistics report
-<<<<<<< HEAD
       - output: contig_mapping
         data_object_type: Contig Mapping File
         description: Conging mappings file for {id}
         name: Contig mappings between contigs and scaffolds
-=======
-        suffix: _stats.tsv
-      # - output: contig_mapping
-      #   data_object_type: Contig Mapping File
-      #   description: Contig mappings file for {id}
-      #   name: Contig mappings between contigs and scaffolds
-      #   suffix: _contig_names_mapping.tsv
->>>>>>> 22b42286
       - output: imgap_version
         data_object_type: Annotation Info File
         description: Annotation info for {id}
