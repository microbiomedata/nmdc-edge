--- conflicted
+++ resolved
@@ -287,10 +287,7 @@
   - Name: MAGs
     Type: nmdc:MagsAnalysisActivity
     Enabled: True
-<<<<<<< HEAD
-    Analyte Category: Metagenome
-=======
->>>>>>> 7bce3d58
+    Analyte Category: Metagenome
     Git_repo: https://github.com/microbiomedata/metaMAGs
     Version: v1.3.4
     WDL: mbin_nmdc.wdl
