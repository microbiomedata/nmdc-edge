--- conflicted
+++ resolved
@@ -2,11 +2,7 @@
   - Name: Sequencing
     Type: nmdc:MetagenomeSequencing
     Enabled: False
-<<<<<<< HEAD
-    Git_repo: "https://github.com/microbiomedata/RawSequencingData"
-=======
     Git_repo: https://github.com/microbiomedata/RawSequencingData
->>>>>>> 5c6555af
     Version: v1.0.0
     Collection: metagenome_sequencing_activity_set
     Predecessor: null
