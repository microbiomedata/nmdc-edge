--- conflicted
+++ resolved
@@ -85,11 +85,7 @@
                                 validFile={form.input_fasta_validInput}
                                 dataSources={['project', 'upload', 'public', 'globus']}
                                 fileTypes={['fasta', 'fa', 'fna', 'fasta.gz', 'fa.gz', 'fna.gz']}
-<<<<<<< HEAD
-                                projectTypes={['Metagenome Pipeline', 'Metagenome Assembly']} viewFile={false} />
-=======
                                 projectTypes={['Metagenome Pipeline','Metagenome Assembly']} viewFile={false} />
->>>>>>> bca18afc
 
                             <input type="hidden" name="fasta_hidden" id="fasta_hidden"
                                 value={form['input_fasta']}
