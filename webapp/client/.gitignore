--- conflicted
+++ resolved
@@ -22,9 +22,5 @@
 yarn-debug.log*
 yarn-error.log*
 
-<<<<<<< HEAD
-package-lock.json
-=======
 # Ignore the `.env` file in the current directory.
-/.env
->>>>>>> 077492ae
+/.env