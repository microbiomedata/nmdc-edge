--- conflicted
+++ resolved
@@ -135,17 +135,7 @@
     if(workflowname === 'MetaAnnotation') {
         imports += 'import "annotation_output.wdl" as MetaAnnotationOutput' + "\n";
     }
-<<<<<<< HEAD
-    if(workflowname === 'ReadbasedAnalysis') {
-        imports += 'import "readbasedanalysis_preprocess.wdl" as ReadbasedAnalysis_preprocess' + "\n";
-    }
-    if(workflowname === 'MetaAssembly') {
-        imports += 'import "preprocess.wdl" as MetaAssembly_preprocess' + "\n";
-    }
-    const tmpl = process.env.WORKFLOW_TEMPLATE_HOME + "/" + workflowSettings['wdl_tmpl'];
-=======
     const tmpl = path.join(config.WORKFLOWS.TEMPLATE_DIR, workflowSettings['wdl_tmpl']);
->>>>>>> 077492ae
     let templWDL = String(fs.readFileSync(tmpl));
     templWDL = templWDL.replace(/<WORKFLOW>/g, workflowname);
     templWDL = templWDL.replace(/<ALIAS>/g, workflowalias);
