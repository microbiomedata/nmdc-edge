const fs = require('fs');
const path = require('path');
const FormData = require('form-data');
const Project = require("../models/Project");
const CromwellJob = require("../models/CromwellJob");
const { workflowlist } = require("../config/workflow");
const common = require("../util/common");
const logger = require('../util/logger');
const { submitWorkflow, findInputsize } = require("../util/workflow");

module.exports = function workflowMonitor() {
    logger.debug("workflow monitor");
    //only process one job at each time based on job updated time
    CromwellJob.find({ 'status': { $in: ['Submitted', 'Running'] } }).sort({ updated: 1 }).then(jobs => {
        //submit request only when the current cromwell running jobs less than the max allowed jobs
        if (jobs.length >= process.env.MAX_CROMWELL_JOBS) {
            return;
        }
        //get current running/submitted projects' input size
        let jobInputsize = 0;
        jobs.forEach(job => {
            jobInputsize += job.inputsize;
        });
        //only process one request at each time
        Project.find({ 'type': { $nin: ['virus_plasmid', 'Metagenome Pipeline'] }, 'status': 'in queue' }).sort({ updated: 1 }).then(async projs => {
            let proj = projs[0];
            if (!proj) {
                logger.debug("No workflow request to process");
                return;
            }
            //parse conf.json
            const proj_home = process.env.PROJECT_HOME + "/" + proj.code;
            const conf_file = proj_home + "/conf.json";
            let rawdata = fs.readFileSync(conf_file);
            let conf = JSON.parse(rawdata);

            //check input size
            let inputsize = await findInputsize(conf);
            if (inputsize > process.env.MAX_CROMWELL_JOBS_INPUTSIZE) {
                logger.debug("Project " + proj.code + " input size exceeded the limit.");
                //fail project
                proj.status = 'failed';
                proj.updated = Date.now();
                proj.save();
                common.write2log(process.env.PROJECT_HOME + "/" + proj.code + "/log.txt", "input size exceeded the limit.");
                return;
            }
            if ((jobInputsize + inputsize) > process.env.MAX_CROMWELL_JOBS_INPUTSIZE) {
                logger.debug("Cromwell is busy.");
                return;
            }

            logger.info("Processing workflow request: " + proj.code)
            //set project status to 'processing'
            proj.status = "processing";
            proj.updated = Date.now();
            proj.save().then(proj => {
                common.write2log(process.env.PROJECT_HOME + "/" + proj.code + "/log.txt", "Generate WDL and inputs json");
                logger.info("Generate WDL and inputs json");
                //process request
                const workflow = conf.workflow;
                //create output directory
                fs.mkdirSync(proj_home + "/" + workflowlist[workflow.name]['outdir'], { recursive: true });
                //in case cromwell needs permission to write to the output directory
                fs.chmodSync(proj_home + "/" + workflowlist[workflow.name]['outdir'], '777');
                //generate pipeline.wdl and inputs.json
                let promise1 = new Promise(function (resolve, reject) {
                    const wdl = generateWDL(proj_home, workflow);
                    if (wdl) {
                        resolve(proj);
                    } else {
                        logger.error("Failed to generate WDL for project " + proj.code);
                        reject("Failed to generate WDL for project " + proj.code);
                    }
                });
                let promise2 = new Promise(function (resolve, reject) {
                    generateInputs(proj_home, workflow, proj).then(inputs => {
                        if (inputs) {
                            resolve(proj);
                        } else {
                            logger.error("Failed to generate inputs.json for project " + proj.code);
                            reject("Failed to generate inputs.json for project " + proj.code);
                        }
                    })
                });

                Promise.all([promise1, promise2]).then(function (projs) {
                    //submit workflow to cromwell
                    common.write2log(process.env.PROJECT_HOME + "/" + proj.code + "/log.txt", "submit workflow to cromwell");
                    logger.info("submit workflow to cromwell");
                    submitWorkflow(proj, workflow, inputsize);
                }).catch(function (err) {
                    proj.status = 'failed';
                    proj.updated = Date.now();
                    proj.save();
                    common.write2log(process.env.PROJECT_HOME + "/" + proj.code + "/log.txt", err);
                    logger.error(err);
                });
            }).catch(err => {
                proj.status = 'failed';
                proj.updated = Date.now();
                proj.save();
                common.write2log(process.env.PROJECT_HOME + "/" + proj.code + "/log.txt", err);
                logger.error(err);
            });
        });
    });
};

function generateWDL(proj_home, workflow) {
    //build wdl
    let imports = '';
    let mainWDL = '';

    const workflowSettings = workflowlist[workflow.name];
    const workflowname = workflow.name;
    const workflowalias = workflowSettings['name'];

    const wdlVersion = workflowSettings['wdl_version'];
    if(wdlVersion === '1.0') {
        imports = "version 1.0\n";
    }

    imports += 'import "' + workflowSettings['wdl'] + '" as ' + workflowname + "\n";
<<<<<<< HEAD
    imports += 'import "' + workflowSettings['wdl'] + '_output" as ' + workflowname + "Output\n";
=======
    if(workflowname === 'MetaAnnotation') {
        imports += 'import "annotation_output.wdl" as MetaAnnotationOutput' + "\n";
    }
>>>>>>> 5359a8d6
    const tmpl = process.env.WORKFLOW_TEMPLATE_HOME + "/" + workflowSettings['wdl_tmpl'];
    let templWDL = String(fs.readFileSync(tmpl));
    templWDL = templWDL.replace(/<WORKFLOW>/g, workflowname);
    templWDL = templWDL.replace(/<ALIAS>/g, workflowalias);
    mainWDL += templWDL;

    let wdl = imports + "\n";
    wdl += "workflow main_workflow {\n";
    wdl += mainWDL + "\n}\n";
    //write to pipeline.wdl
    fs.writeFileSync(proj_home + '/pipeline.wdl', wdl);
    return true;
}

async function generateInputs(proj_home, workflow, proj) {
    //build pipeline_inputs.json
    let inputs = "{\n";

    const workflowSettings = workflowlist[workflow.name];
    const workflowname = workflow.name;
    const tmpl = process.env.WORKFLOW_TEMPLATE_HOME + "/" + workflowSettings['inputs_tmpl'];
    let templInputs = String(fs.readFileSync(tmpl));
    templInputs = templInputs.replace(/<WORKFLOW>/g, workflowname);

    //workflow specific inputs
    if (workflow.name === 'ReadbasedAnalysis') {
        let reads = workflow['reads'];
        templInputs = templInputs.replace(/<READS>/, JSON.stringify(reads));
        templInputs = templInputs.replace(/<ENABLED_TOOLS>/, JSON.stringify(workflow['enabled_tools']));
        templInputs = templInputs.replace(/<PAIRED>/, workflow['paired']);
        templInputs = templInputs.replace(/<PREFIX>/, '"' + proj.name + '"');
        templInputs = templInputs.replace(/<OUTDIR>/, '"' + proj_home + "/" + workflowSettings['outdir'] + '"');

    } else if (workflow.name === 'ReadsQC' || workflow.name === 'MetaAssembly' || workflow.name === 'Metatranscriptome') {
        let interleaved = workflow['input_fastq']['interleaved'];
        let input_fastq = workflow['input_fastq']['fastqs'];

        templInputs = templInputs.replace(/<PREFIX>/, '"' + proj.name + '"');
        templInputs = templInputs.replace(/<PROJNAME>/g, '"' + proj.name + '"');
        templInputs = templInputs.replace(/<OUTDIR>/, '"' + proj_home + "/" + workflowSettings['outdir'] + '"');
        templInputs = templInputs.replace(/<INTERLEAVED>/, interleaved);
        if (interleaved) {
            //inputs 
            let inputs_fq = [];
            //check upload file
            for (let i = 0; i < input_fastq.length; i++) {
                let fq = input_fastq[i];
                if (fq.startsWith(process.env.FILEUPLOAD_FILE_DIR)) {
                    //create input dir and link uploaded file with realname
                    const inputDir = proj_home + "/input";
                    if (!fs.existsSync(inputDir)) {
                        fs.mkdirSync(inputDir);
                    }
                    const fileCode = path.basename(fq);
                    let name = await common.getRealName(fileCode);
                    let linkFq = inputDir + "/" + name;
                    let i = 1;
                    while (fs.existsSync(linkFq)) {
                        i++;
                        if (name.includes(".")) {
                            let newName = name.replace(".", i + ".");
                            linkFq = inputDir + "/" + newName;
                        } else {
                            linkFq = inputDir + "/" + name + i;
                        }
                    }
                    fs.symlinkSync(fq, linkFq, 'file');
                    inputs_fq.push(linkFq);
                } else {
                    inputs_fq.push(fq);
                }
            }

            if (workflow.name === 'Metatranscriptome') {
                templInputs = templInputs.replace(/<INPUT_FILE_SINGLE>/, '"' + inputs_fq[0] + '"');
                templInputs = templInputs.replace(/<INPUT_FQ1>/, '""');
                templInputs = templInputs.replace(/<INPUT_FQ2>/, '""');
            } else {
                templInputs = templInputs.replace(/<INPUT_FILES>/, JSON.stringify(inputs_fq));
                templInputs = templInputs.replace(/<INPUT_FILE>/, JSON.stringify(inputs_fq));
                templInputs = templInputs.replace(/<INPUT_FQ1>/, '[]');
                templInputs = templInputs.replace(/<INPUT_FQ2>/, '[]');
            }
        } else {
            //inputs 
            let inputs_fq1 = [];
            let inputs_fq2 = [];
            //check upload file
            for (let i = 0; i < input_fastq.length; i++) {
                let fq1 = input_fastq[i].fq1;
                if (fq1.startsWith(process.env.FILEUPLOAD_FILE_DIR)) {
                    //create input dir and link uploaded file with realname
                    const inputDir = proj_home + "/input";
                    if (!fs.existsSync(inputDir)) {
                        fs.mkdirSync(inputDir);
                    }
                    const fileCode = path.basename(fq1);
                    let name = await common.getRealName(fileCode);
                    let linkFq = inputDir + "/" + name;
                    let i = 1;
                    while (fs.existsSync(linkFq)) {
                        i++;
                        if (name.includes(".")) {
                            let newName = name.replace(".", i + ".");
                            linkFq = inputDir + "/" + newName;
                        } else {
                            linkFq = inputDir + "/" + name + i;
                        }
                    }
                    fs.symlinkSync(fq1, linkFq, 'file');
                    inputs_fq1.push(linkFq);
                } else {
                    inputs_fq1.push(fq1);
                }
                let fq2 = input_fastq[i].fq2;
                if (fq2.startsWith(process.env.FILEUPLOAD_FILE_DIR)) {
                    //create input dir and link uploaded file with realname
                    const inputDir = proj_home + "/input";
                    if (!fs.existsSync(inputDir)) {
                        fs.mkdirSync(inputDir);
                    }
                    const fileCode = path.basename(fq2);
                    let name = await common.getRealName(fileCode);
                    let linkFq = inputDir + "/" + name;
                    let i = 1;
                    while (fs.existsSync(linkFq)) {
                        i++;
                        if (name.includes(".")) {
                            let newName = name.replace(".", i + ".");
                            linkFq = inputDir + "/" + newName;
                        } else {
                            linkFq = inputDir + "/" + name + i;
                        }
                    }
                    fs.symlinkSync(fq2, linkFq, 'file');
                    inputs_fq2.push(linkFq);
                } else {
                    inputs_fq2.push(fq2);
                }
            }
            if (workflow.name === 'Metatranscriptome') {
                //only allow 1 input set
                templInputs = templInputs.replace(/<INPUT_FQ1>/, '"' + inputs_fq1[0] + '"');
                templInputs = templInputs.replace(/<INPUT_FQ2>/, '"' + inputs_fq2[0] + '"');
                templInputs = templInputs.replace(/<INPUT_FILE_SINGLE>/, '""');
            } else {
                templInputs = templInputs.replace(/<INPUT_FQ1>/, JSON.stringify(inputs_fq1));
                templInputs = templInputs.replace(/<INPUT_FQ2>/, JSON.stringify(inputs_fq2));
                templInputs = templInputs.replace(/<INPUT_FILES>/, '[]');
                templInputs = templInputs.replace(/<INPUT_FILE>/, '[]');
            }
        }

    } else if (workflow.name === 'MetaAnnotation') {
        let input_fasta = workflow['input_fasta'];
        templInputs = templInputs.replace(/<INPUT_FILE>/, '"' + input_fasta + '"');
        templInputs = templInputs.replace(/<PROJID>/, '"' + proj.name + '"');
        templInputs = templInputs.replace(/<OUTDIR>/, '"' + proj_home + "/" + workflowSettings['outdir'] + '"');

    } else if (workflow.name === 'MetaMAGs') {
        let input_contig = workflow['input_contig'];
        templInputs = templInputs.replace(/<CONTIG_FILE>/, '"' + input_contig + '"');

        let input_sam = workflow['input_sam'];
        templInputs = templInputs.replace(/<SAM_FILE>/, '"' + input_sam + '"');

        let input_gff = workflow['input_gff'];
        templInputs = templInputs.replace(/<GFF_FILE>/, '"' + input_gff + '"');

        let input_map = workflow['input_map'];
        if (input_map) {
            templInputs = templInputs.replace(/<MAP_FILE>/, '"' + input_map + '"');
        } else {
            templInputs = templInputs.replace(/<MAP_FILE>/, 'null');
        }

        templInputs = templInputs.replace(/<PROJ_NAME>/, '"' + proj.name + '"');
        templInputs = templInputs.replace(/<OUTDIR>/, '"' + proj_home + "/" + workflowSettings['outdir'] + '"');

    } else if (workflow.name === 'EnviroMS') {
        templInputs = templInputs.replace(/<OUTDIR>/, '"' + proj_home + "/" + workflowSettings['outdir'] + '"');
        templInputs = templInputs.replace(/<FILE_PATHS>/, JSON.stringify(workflow['file_paths']));
        templInputs = templInputs.replace(/<OUT_TYPE>/, '"' + workflow['output_type'] + '"');
        templInputs = templInputs.replace(/<CALIBRATE>/, workflow['calibrate']);
        let cal_ref = workflow['calibration_ref_file_path'];
        if (cal_ref) {
            templInputs = templInputs.replace(/<CALIBRATATION_REF_PATH>/, '"' + cal_ref + '"');
        } else {
            templInputs = templInputs.replace(/<CALIBRATATION_REF_PATH>/, 'null');
        }
        templInputs = templInputs.replace(/<COREMS_JSON_PATH>/, '"' + workflow['corems_json_path'] + '"');
        templInputs = templInputs.replace(/<POLARITY>/, '"' + workflow['polarity'] + '"');
        templInputs = templInputs.replace(/<IS_CENTROID>/, workflow['is_centroid']);
        templInputs = templInputs.replace(/<START_SCAN>/, workflow['raw_file_start_scan']);
        templInputs = templInputs.replace(/<FINAL_SCAN>/, workflow['raw_file_final_scan']);
        templInputs = templInputs.replace(/<PLOT_MZ_E>/, workflow['plot_mz_error']);
        templInputs = templInputs.replace(/<PLOT_MS_A>/, workflow['plot_ms_assigned_unassigned']);
        templInputs = templInputs.replace(/<PLOT_C>/, workflow['plot_c_dbe']);
        templInputs = templInputs.replace(/<PLOT_VAN>/, workflow['plot_van_krevelen']);
        templInputs = templInputs.replace(/<PLOT_MS_C>/, workflow['plot_ms_classes']);
        templInputs = templInputs.replace(/<PLOT_MZ_E_C>/, workflow['plot_mz_error_classes']);
    } else if (workflow.name === 'virus_plasmid') {
        templInputs = templInputs.replace(/<OUTDIR>/, '"' + proj_home + "/" + workflowSettings['outdir'] + '"');
        templInputs = templInputs.replace(/<FASTA>/, JSON.stringify(workflow['input_fasta']));
        // templInputs = templInputs.replace(/<ENABLED_MODULES>/, JSON.stringify(workflow['enabled_modules']));
        templInputs = templInputs.replace(/<MIN_SCORE>/, JSON.stringify(workflow['min_score']));
        templInputs = templInputs.replace(/<MIN_VIRUS_HALLMARK>/, JSON.stringify(workflow['min_virus_hallmark']));
        templInputs = templInputs.replace(/<MIN_PLASMID_HALLMARK>/, JSON.stringify(workflow['min_plasmid_hallmark']));
        templInputs = templInputs.replace(/<OPTION>/, JSON.stringify(workflow['option']));
        templInputs = templInputs.replace(/<MIN_PLASMID_HALLMARK_SHORT_SEQS>/, JSON.stringify(workflow['min_plasmid_hallmarks_short_seqs']));
        templInputs = templInputs.replace(/<MIN_VIRUS_HALLMARK_SHORT_SEQS>/, JSON.stringify(workflow['min_virus_hallmarks_short_seqs']));
        templInputs = templInputs.replace(/<MIN_PLASMID_MARKER_ENRICHMENT>/, JSON.stringify(workflow['min_plasmid_marker_enrichment']));
        templInputs = templInputs.replace(/<MIN_VIRUS_MARKER_ENRICHMENT>/, JSON.stringify(workflow['min_virus_marker_enrichment']));
        templInputs = templInputs.replace(/<MAX_USCG>/, JSON.stringify(workflow['max_uscg']));
        templInputs = templInputs.replace(/<SCORE_CALIBRATION>/, JSON.stringify(workflow['score_calibration']));
        templInputs = templInputs.replace(/<FDR>/, JSON.stringify(workflow['fdr']));
    } else if (workflow.name === 'Metaproteomics') {
        templInputs = templInputs.replace(/<OUTDIR>/, '"' + proj_home + "/" + workflowSettings['outdir'] + '"');
        templInputs = templInputs.replace(/<RAW_FILE>/, JSON.stringify(workflow['input_raw']));
        templInputs = templInputs.replace(/<FAA_FILE>/, JSON.stringify(workflow['input_fasta']));
        templInputs = templInputs.replace(/<GFF_FILE>/, JSON.stringify(workflow['input_gff']));
        templInputs = templInputs.replace(/<THERMO_RAW>/, JSON.stringify(workflow['thermo_raw']));
        templInputs = templInputs.replace(/<QVALUE_THRESHOLD>/, JSON.stringify(workflow['qvalue_threshold']));
        templInputs = templInputs.replace(/<STUDY>/, JSON.stringify(workflow['study']));
    } else if (workflow.name === 'sra2fastq') {
        const sraDataDir = process.env.SRA_DATA_HOME;
        //accessions string to arrray
        const accessions = workflow['accessions'].toUpperCase().split(/\s*(?:,|$)\s*/);
        //filter out accessions already exist in sra data home
        const accessions4workflow = accessions.filter(
            accession => !fs.existsSync(sraDataDir + "/" + accession)
        );
        templInputs = templInputs.replace(/<ACCESSIONS>/, JSON.stringify(accessions4workflow));
        templInputs = templInputs.replace(/<OUTDIR>/, '"' + sraDataDir + '"');
    }
    inputs += templInputs + "\n";
    inputs += "}\n";
    //write to pipeline_inputs.json
    fs.writeFileSync(proj_home + '/pipeline_inputs.json', inputs);
    return true;
}<|MERGE_RESOLUTION|>--- conflicted
+++ resolved
@@ -122,13 +122,9 @@
     }
 
     imports += 'import "' + workflowSettings['wdl'] + '" as ' + workflowname + "\n";
-<<<<<<< HEAD
-    imports += 'import "' + workflowSettings['wdl'] + '_output" as ' + workflowname + "Output\n";
-=======
     if(workflowname === 'MetaAnnotation') {
         imports += 'import "annotation_output.wdl" as MetaAnnotationOutput' + "\n";
     }
->>>>>>> 5359a8d6
     const tmpl = process.env.WORKFLOW_TEMPLATE_HOME + "/" + workflowSettings['wdl_tmpl'];
     let templWDL = String(fs.readFileSync(tmpl));
     templWDL = templWDL.replace(/<WORKFLOW>/g, workflowname);
