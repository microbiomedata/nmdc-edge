--- conflicted
+++ resolved
@@ -134,13 +134,11 @@
     if(workflowname === 'MetaAnnotation') {
         imports += 'import "annotation_output.wdl" as MetaAnnotationOutput' + "\n";
     }
-<<<<<<< HEAD
+    if(workflowname === 'ReadbasedAnalysis') {
+        imports += 'import "readbasedanalysis_preprocess.wdl" as ReadbasedAnalysis_preprocess' + "\n";
+    }
     if(workflowname === 'MetaAssembly') {
         imports += 'import "preprocess.wdl" as MetaAssembly_preprocess' + "\n";
-=======
-    if(workflowname === 'ReadbasedAnalysis') {
-        imports += 'import "readbasedanalysis_preprocess.wdl" as ReadbasedAnalysis_preprocess' + "\n";
->>>>>>> dad91d0a
     }
     const tmpl = process.env.WORKFLOW_TEMPLATE_HOME + "/" + workflowSettings['wdl_tmpl'];
     let templWDL = String(fs.readFileSync(tmpl));
