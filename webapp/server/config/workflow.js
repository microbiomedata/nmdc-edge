workflowlist = {
    ReadbasedAnalysis: {
<<<<<<< HEAD
        wdl: 'https://raw.githubusercontent.com/microbiomedata/ReadbasedAnalysis/refs/tags/v1.0.10/ReadbasedAnalysis.wdl',
=======
        wdl: 'https://raw.githubusercontent.com/microbiomedata/ReadbasedAnalysis/v1.0.9/ReadbasedAnalysis.wdl',
>>>>>>> d6ccf0dc
        wdl_imports: 'metaG/imports.zip',
        name: 'ReadbasedAnalysis',
        full_name: 'Read-based Taxonomy Classification',
        wdl_tmpl: 'readbasedAnalysis_wdl.tmpl',
        inputs_tmpl: 'readbasedAnalysis_inputs.tmpl',
        // options_json: 'metaG_options.tmpl',
        outdir: 'output/ReadbasedAnalysis',
        cromwell_calls: ['main_workflow.ReadbasedAnalysis'],
        wdl_version: '1.0'
    },
    ReadsQC: {
        wdl: 'https://raw.githubusercontent.com/microbiomedata/ReadsQC/refs/tags/v1.0.14/rqcfilter.wdl',
        wdl_imports: 'metaG/imports.zip',
        name: 'jgi_rqcfilter',
        full_name: 'ReadsQC',
        wdl_tmpl: 'readsQC_wdl.tmpl',
        inputs_tmpl: 'readsQC_inputs.tmpl',
        options_json: 'metaG_options.tmpl',
        outdir: 'output/ReadsQC',
        cromwell_calls: ['main_workflow.jgi_rqcfilter'],
        wdl_version: '1.0'
    },
    MetaAnnotation: {
        wdl: 'https://raw.githubusercontent.com/microbiomedata/mg_annotation/refs/tags/v1.1.4/annotation_full.wdl',
        wdl_imports: 'metaG/imports.zip',
        name: 'annotation',
        full_name: 'Metagenome Annotation',
        wdl_tmpl: 'metaAnnotation_wdl.tmpl',
        inputs_tmpl: 'metaAnnotation_inputs.tmpl',
        options_json: 'metaG_options.tmpl',
        outdir: 'output/MetagenomeAnnotation',
        cromwell_calls: ['main_workflow.annotation'],
        wdl_version: '1.0'
    },
    MetaAssembly: {
        wdl: "https://raw.githubusercontent.com/microbiomedata/metaAssembly/refs/tags/v1.0.8/shortReads_assembly.wdl",
        wdl_imports: 'metaG/imports.zip',
        name: 'jgi_metaASM',
        full_name: 'Metagenome Assembly',
        wdl_tmpl: 'metaAssembly_wdl.tmpl',
        inputs_tmpl: 'metaAssembly_inputs.tmpl',
        options_json: 'metaG_options.tmpl',
        outdir: 'output/MetagenomeAssembly',
        cromwell_calls: ['main_workflow.jgi_metaASM'],
        wdl_version: '1.0'
    },
    MetaMAGs: {
        wdl: 'https://raw.githubusercontent.com/microbiomedata/metaMAGs/v1.3.16/mbin_nmdc.wdl',
        wdl_imports: 'metaG/imports.zip',
        name: 'nmdc_mags',
        full_name: 'Metagenome MAGs',
        wdl_tmpl: 'metaMAGs_wdl.tmpl',
        inputs_tmpl: 'metaMAGs_inputs.tmpl',
        options_json: 'metaG_options.tmpl',
        outdir: 'output/MetagenomeMAGs',
        cromwell_calls: ['main_workflow.nmdc_mags'],
        wdl_version: '1.0'
    },
    Metatranscriptome: {
        wdl: 'metaT.wdl',
        wdl_imports: 'metaT/imports.zip',
        name: 'nmdc_metat',
        full_name: 'Metatranscriptomics',
        wdl_tmpl: 'metaT_wdl.tmpl',
        inputs_tmpl: 'metaT_inputs.tmpl',
        options_json: 'metaG_options.tmpl',
        outdir: 'output/Metatranscriptomics',
        cromwell_calls: ['main_workflow.nmdc_metat'],
        wdl_version: '1.0'
    },
    EnviroMS: {
        wdl: 'enviroMS.wdl',
        wdl_imports: 'organicMatter/imports.zip',
        name: 'enviroMS',
        full_name: 'Natural Organic Matter',
        wdl_tmpl: 'enviroMS_wdl.tmpl',
        inputs_tmpl: 'enviroMS_inputs.tmpl',
        options_json: 'metaG_options.tmpl',
        outdir: 'output/NOM',
        cromwell_calls: ['main_workflow.enviroMS'],
        wdl_version: 'draft-2'
    },
    'virus_plasmid': {
        wdl: 'viral-plasmid_wf.wdl',
        wdl_imports: 'metaG/imports.zip',
        name: 'viral',
        full_name: 'Viruses and Plasmids',
        wdl_tmpl: 'virus_plasmid_wdl.tmpl',
        inputs_tmpl: 'virus_plasmid_inputs.tmpl',
        options_json: 'metaG_options.tmpl',
        outdir: 'output/virus_plasmid',
        cromwell_calls: ['main_workflow.viral'],
        wdl_version: '1.0'
    },
    'Metaproteomics': {
        wdl_pipeline: 'metaP/metapro_main.wdl',
        wdl_imports: 'metaP/imports.zip',
        name: 'metapro',
        full_name: 'Metaproteomics',
        wdl_tmpl: 'metaProteomics_wdl.tmpl',
        inputs_tmpl: 'metaProteomics_inputs.tmpl',
        options_json: 'metaG_options.tmpl',
        outdir: 'output/Metaproteomics',
        cromwell_calls: ['metapro.job_analysis','metapro.report_gen','metapro.make_output','metapro.gen_metadata'],
        wdl_version: '1.0'
    },
    'sra2fastq': {
        wdl: 'sra2fastq.wdl',
        wdl_imports: 'sra/imports.zip',
        name: 'sra',
        full_name: 'Retrieve SRA Data',
        wdl_tmpl: 'sra2fastq_wdl.tmpl',
        inputs_tmpl: 'sra2fastq_inputs.tmpl',
        options_json: 'sra2fast_options.json',
        outdir: 'output/sra2fastq',
        cromwell_calls: ['main_workflow.sra'],
        wdl_version: '1.0'
    },
}

pipelinelist = {
    'Metagenome Pipeline': {
        wdl: 'metagenome_pipeline.wdl',
        wdl_imports: 'metaG/imports.zip',
        name: 'metagenome',
        wdl_tmpl: 'metagenome_pipeline_wdl.tmpl',
        inputs_tmpl: 'metagenome_pipeline_inputs.tmpl',
        options_json: 'metagenome_pipeline_options.json',
        wdl_version: '1.0',
        outdir: 'output',
        workflows: {
            ReadsQC: {
                full_name: 'ReadsQC',
                cromwell_calls: ['main_workflow.jgi_rqcfilter_call', 'main_workflow.nmdc_rqcfilter_call']
            },
            ReadbasedAnalysis: {
                full_name: 'Read-based Taxonomy Classification',
                cromwell_calls: ['main_workflow.ReadbasedAnalysis_call']
            },
            MetaAssembly: {
                full_name: 'Metagenome Assembly',
                cromwell_calls: ['main_workflow.metaAssembly_call']
            },
            virus_plasmid: {
                full_name: 'Viruses and Plasmids',
                cromwell_calls: ['main_workflow.viralPlasmid_call']
            },
            MetaAnnotation: {
                full_name: 'Metagenome Annotation',
                cromwell_calls: ['main_workflow.metaAnnotation_call']
            },
            MetaMAGs: {
                full_name: 'Metagenome MAGs',
                cromwell_calls: ['main_workflow.metaMAGs_call', 'main_workflow.metaMAGs_call.metabat_bins', 'main_workflow.metaMAGs_call.final_hqmq_bins']
            }
        }
    }
}

module.exports = { workflowlist, pipelinelist };<|MERGE_RESOLUTION|>--- conflicted
+++ resolved
@@ -1,10 +1,6 @@
 workflowlist = {
     ReadbasedAnalysis: {
-<<<<<<< HEAD
         wdl: 'https://raw.githubusercontent.com/microbiomedata/ReadbasedAnalysis/refs/tags/v1.0.10/ReadbasedAnalysis.wdl',
-=======
-        wdl: 'https://raw.githubusercontent.com/microbiomedata/ReadbasedAnalysis/v1.0.9/ReadbasedAnalysis.wdl',
->>>>>>> d6ccf0dc
         wdl_imports: 'metaG/imports.zip',
         name: 'ReadbasedAnalysis',
         full_name: 'Read-based Taxonomy Classification',
