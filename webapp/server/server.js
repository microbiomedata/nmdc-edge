--- conflicted
+++ resolved
@@ -18,11 +18,7 @@
 const common = require("./util/common");
 const pipelineMonitor = require("./crons/pipelineMonitor");
 const workflowMonitor = require("./crons/workflowMonitor");
-<<<<<<< HEAD
-const workflowBigMemMonitor = require("./crons/workflowBigMemMonitor");
 const bulkSubmissionMonitor = require("./crons/bulkSubmissionMonitor");
-=======
->>>>>>> d6ccf0dc
 const cromwellMonitor = require("./crons/cromwellMonitor");
 const fileUploadMonitor = require("./crons/fileUploadMonitor");
 const projectMonitor = require("./crons/projectMonitor");
@@ -203,17 +199,10 @@
   cron.schedule(config.CRON.SCHEDULES.WORKFLOW_MONITOR, function () {
     workflowMonitor();
   });
-<<<<<<< HEAD
-  // monitor workflow requests on every 3 minutes 
-  cron.schedule(config.CRON.SCHEDULES.WORKFLOW_BIG_MEM_MONITOR, function () {
-    workflowBigMemMonitor();
-  });
   // monitor bulk submission requests on every 3 minutes 
   cron.schedule(config.CRON.SCHEDULES.BULKSUBMISSION_MONITOR, function () {
     bulkSubmissionMonitor();
   });
-=======
->>>>>>> d6ccf0dc
   // monitor cromwell jobs on every 3 minutes 
   cron.schedule(config.CRON.SCHEDULES.CROMWELL_MONITOR, function () {
     //cromwellMonitor();
