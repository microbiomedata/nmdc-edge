/**
 * Configure the app based upon environment variables.
 *
 * This module acts as an interface between the process environment variables (i.e. `process.env.*`)
 * and the modules that consume their values. This (a) facilitates the population of variables whose
 * values depend upon file paths or other variables; (b) facilitates validation of their values and
 * the assignment of default/fallback values; and (c) reduces the number of occurrences of `process.env.*`
 * variables throughout the codebase, which can be sources of errors as some IDEs do not validate their
 * existence during development, since, at that time, they do not exist as JavaScript symbols.
 *
 * References:
 * - https://nodejs.org/en/learn/command-line/how-to-read-environment-variables-from-nodejs
 * - https://developer.mozilla.org/en-US/docs/Glossary/Falsy
 */

const path = require("path");

/**
 * Returns `true` if the value matches "true" (ignoring letter casing); otherwise, returns `false`.
 *
 * Reference: https://developer.mozilla.org/en-US/docs/Web/JavaScript/Reference/Global_Objects/RegExp/test
 *
 * Examples:
 * - f("TrUe")    => true
 * - f("fAlSe")   => false
 * - f(undefined) => false
 *
 * @param val {string|undefined} The value you want to resolve to a Boolean value
 * @return {boolean} The Boolean value
 */
const makeBoolean = (val) => {
    return typeof val === "string" ? (/^true$/i).test(val) : false;
};

/**
 * Returns the value resolved to an integer; or `undefined` if the original value is `undefined`.
 *
 * References: https://developer.mozilla.org/en-US/docs/Web/JavaScript/Reference/Global_Objects/parseInt
 *
 * Examples:
 * f("123")     => 123
 * f("xyz")     => NaN (which is a Falsy value)
 * f(undefined) => undefined
 *
 * @param val {string|undefined} The value you want to resolve to an integer
 * @return {number|undefined} The integer, or `undefined`
 */
const makeIntIfDefined = (val) => {
    return typeof val === "string" ? parseInt(val, 10) : undefined;
};

// Determine several reusable directory paths based upon environment variables
// and/or the path to the directory containing this `config.js` file.
const CLIENT_BASE_DIR = path.join(__dirname, "../client");
const DATA_BASE_DIR = path.join(__dirname, "../../data")
const IO_BASE_DIR = process.env.IO_BASE_DIR || path.join(__dirname, "../../io");

const config = {
    // Name of environment in which application is running (either "production" or "development").
    // Reference: https://expressjs.com/en/advanced/best-practice-performance.html#set-node_env-to-production
    NODE_ENV: process.env.NODE_ENV || "production",
    APP: {
        // Base URL at which visitors can access the web server (e.g. "https://nmdc-edge.org").
        // Note: Some emails the server sends to visitors will contain URLs based upon this one.
        EXTERNAL_BASE_URL: process.env.APP_EXTERNAL_BASE_URL || "https://nmdc-edge.org",
        // Port number on which the web server will listen for HTTP requests.
        SERVER_PORT: makeIntIfDefined(process.env.APP_SERVER_PORT) || 5000,
        // Path to the "docs" directory on the filesystem.
        DOCS_BASE_DIR: process.env.DOCS_BASE_DIR || path.join(DATA_BASE_DIR, "docs"),
        // Version identifier of the application.
        VERSION: process.env.NMDC_EDGE_WEB_APP_VERSION || "v0.0.0-default",
    },
    AUTH: {
        // A secret string with which the web server will sign JWTs (JSON Web Tokens).
        // Note: You can generate one via: $ node -e 'console.log(require("crypto").randomBytes(20).toString("hex"))'
        JWT_SECRET: process.env.JWT_SECRET,
        // A secret string with which the web server will "salt" submitted passwords.
        // Note: You can generate one via: $ node -e 'console.log(require("crypto").randomBytes(20).toString("hex"))'
        OAUTH_SECRET: process.env.OAUTH_SECRET,
    },
    CLIENT: {
        // Path to the client's "build" directory on the filesystem.
        BUILD_DIR: process.env.CLIENT_BASE_DIR || path.join(CLIENT_BASE_DIR, "build"),
    },
    CROMWELL: {
        // Base URL at which HTTP clients can access the Cromwell API.
        API_BASE_URL: process.env.CROMWELL_API_BASE_URL || "http://localhost:8000",
        // Max allowed number of jobs in cromwell.
        NUM_JOBS_MAX: makeIntIfDefined(process.env.CROMWELL_NUM_JOBS_MAX) || 100000,
        // Max allowed number of jobs per user in cromwell.
        NUM_JOBS_MAX_USER: makeIntIfDefined(process.env.CROMWELL_NUM_JOBS_MAX_USER) || 10,
        // Total size of the input files allowed per job.
        // Note: 161061273600 Bytes is 150 Gibibytes (161 Gigabytes).
        JOBS_INPUT_MAX_SIZE_BYTES: makeIntIfDefined(process.env.CROMWELL_JOBS_INPUT_MAX_SIZE_BYTES) || 161061273600,
        // The type of workflow language and must be "WDL" currently.
        WORKFLOW_TYPE: process.env.CROMWELL_WORKFLOW_TYPE || "WDL",
        // The version of the workflow language. Valid versions: 'draft-2', '1.0'.
        WORKFLOW_TYPE_VERSION: process.env.CROMWELL_WORKFLOW_TYPE_VERSION || "draft-2",
    },
    CRON: {
        // Port number on which the cron web server will listen for HTTP requests.
        SERVER_PORT: makeIntIfDefined(process.env.CRON_SERVER_PORT) || 5555,
        // Cron job schedules:
        // Reference: https://crontab.guru/ (cron schedule decoder)
        SCHEDULES: {
            PIPELINE_MONITOR: process.env.CRON_PIPELINE_MONITOR_SCHEDULE || "0-59/3 * * * *",
            WORKFLOW_MONITOR: process.env.CRON_WORKFLOW_MONITOR_SCHEDULE || "1-59/3 * * * *",
<<<<<<< HEAD
            WORKFLOW_BIG_MEM_MONITOR: process.env.CRON_WORKFLOW_BIG_MEM_MONITOR_SCHEDULE || "0-59/3 * * * *",
            BULKSUBMISSION_MONITOR: process.env.CRON_WORKFLOW_MONITOR_SCHEDULE || "0-59/3 * * * *",
=======
>>>>>>> d6ccf0dc
            CROMWELL_MONITOR: process.env.CRON_CROMWELL_MONITOR_SCHEDULE || "2-59/3 * * * *",
            FILE_UPLOAD_MONITOR: process.env.CRON_FILE_UPLOAD_MONITOR_SCHEDULE || "0 0 * * *",
            PROJECT_STATUS_MONITOR: process.env.CRON_PROJECT_STATUS_MONITOR_SCHEDULE || "*/1 * * * *",
            PROJECT_DELETION_MONITOR: process.env.CRON_PROJECT_DELETION_MONITOR_SCHEDULE || "0 22 * * *",
            DATABASE_BACKUP_CREATOR: process.env.CRON_DATABASE_BACKUP_CREATOR_SCHEDULE || "0 1 * * *",
            DATABASE_BACKUP_PRUNER: process.env.CRON_DATABASE_BACKUP_PRUNER_SCHEDULE || "0 2 * * *",
        },
    },
    DATABASE: {
        // Host at which web server can access MongoDB server.
        SERVER_HOST: process.env.DATABASE_HOST || "localhost",
        // Port at which web server can access MongoDB server (on the specified host).
        SERVER_PORT: makeIntIfDefined(process.env.DATABASE_PORT) || 27017,
        // Credentials with which the web server can authenticate with the MongoDB server.
        USERNAME: process.env.DATABASE_USERNAME,
        PASSWORD: process.env.DATABASE_PASSWORD,
        // Name of MongoDB database.
        // TODO: Update environment variable name to `DATABASE_NAME` to be more similar to other environment variables.
        //       Note: That will require coordination with the people that manage the various deployments of this app.
        NAME: process.env.DB_NAME || "nmdcedge",
        // Path to directory in which the system will store the database backups it creates.
        BACKUP_DIR: process.env.DATABASE_BACKUP_DIR || path.join(IO_BASE_DIR, "db"),
        // Duration for which database backups will be preserved after their creation (note: 604800 seconds is 1 week).
        BACKUP_LIFETIME_SECONDS: makeIntIfDefined(process.env.DATABASE_BACKUP_LIFETIME_SECONDS) || 604800,
    },
    // Parameters related to sending email.
    // Reference: https://nodemailer.com/smtp/proxies/
    EMAIL: {
        SEND_PROJECT_STATUS_EMAILS: makeBoolean(process.env.SEND_PROJECT_STATUS_EMAILS) || false,
        FROM_ADDRESS: process.env.EMAIL_FROM_ADDRESS || "no-reply@nmdc-edge.org",
        SERVICE_IDENTIFIER: process.env.EMAIL_SERVICE_IDENTIFIER,
        SERVICE_PROXY_URL: process.env.EMAIL_SERVICE_PROXY_URL,
        // A secret string that clients can use to access the `/sendmail` endpoint.
        // Note: You can generate one via: $ node -e 'console.log(require("crypto").randomBytes(20).toString("hex"))'
        SHARED_SECRET: process.env.EMAIL_SHARED_SECRET,
        SERVICE_USERNAME: process.env.EMAIL_SERVICE_USERNAME,
        SERVICE_PASSWORD: process.env.EMAIL_SERVICE_PASSWORD,
        MAILGUN_DOMAIN: process.env.EMAIL_MAILGUN_DOMAIN,
        MAILGUN_API_KEY: process.env.EMAIL_MAILGUN_API_KEY,
        PROJECT_STATUS_EMAIL_TEMPLATE_PATH: process.env.PROJECT_STATUS_EMAIL_TEMPLATE_PATH || path.join(DATA_BASE_DIR, "project/status.tmpl"),
    },
    FILE_UPLOADS: {
        // Note: 10737418200 Bytes is 10 Gibibytes (10.7 Gigabytes).
        // Reference: https://www.xconvert.com/unit-converter/bytes-to-gigabytes
        MAX_FILE_SIZE_BYTES: makeIntIfDefined(process.env.FILE_UPLOADS_MAX_FILE_SIZE_BYTES) || 10737418200,
        // Note: 161061273600 Bytes is 150 Gibibytes (161 Gigabytes).
        MAX_STORAGE_SIZE_BYTES: makeIntIfDefined(process.env.FILE_UPLOADS_MAX_STORAGE_SIZE_BYTES) || 161061273600,
        FILE_LIFETIME_DAYS: makeIntIfDefined(process.env.FILE_UPLOADS_FILE_LIFETIME_DAYS) || 180,
        DELETION_GRACE_PERIOD_DAYS: makeIntIfDefined(process.env.FILE_UPLOADS_DELETION_GRACE_PERIOD_DAYS) || 5,
    },
    GLOBUS: {
        // TODO: This is based upon the environment variable originally named `GLOBUS_DATA_HOME`,
        //       which was referenced in the code base, but was not defined or documented in
        //       the former `server-env-prod` template.
        // The globus service is not ready.
        DATA_HOME_DIR: process.env.GLOBUS_DATA_HOME_DIR,
    },
    IO: {
        // Directory to store sra workflow results.
        SRA_BASE_DIR: process.env.SRA_BASE_DIR || path.join(IO_BASE_DIR, "sra"),
        // Directory to store public data.
        PUBLIC_BASE_DIR: process.env.PUBLIC_BASE_DIR || path.join(IO_BASE_DIR, "public"),
        // Directory to store user uploaded files
        UPLOADED_FILES_DIR: process.env.UPLOADED_FILES_DIR || path.join(IO_BASE_DIR, "upload/files"),
        // Directory used by file uploading function.
        UPLOADED_FILES_TEMP_DIR: process.env.UPLOADED_FILES_TEMP_DIR || path.join(IO_BASE_DIR, "upload/tmp"),
        // Maximum rows to pass to UI data table
        MAX_DATATABLE_ROWS: process.env.MAX_DATATABLE_ROWS || 300000,
        // opaver_web_path
        OPAVER_WEB_DIR: process.env.OPAVER_WEB_DIR || path.join(__dirname, "../../io/opaver_web/data"),
    },
    // Parameters that influence the behavior of `Winston.js`, a logging library.
    // Reference: https://github.com/winstonjs/winston-daily-rotate-file#options
    LOGGING: {
        LOG_DIR: process.env.LOG_DIR || path.join(IO_BASE_DIR, "log"),
        LOG_LEVEL: process.env.LOG_LEVEL || "info",
        LOG_FILE_NAME_TEMPLATE: process.env.LOG_FILE_NAME_TEMPLATE || "EDGE-workflows-%DATE%.log",
        LOG_DATE_TEMPLATE: process.env.LOG_DATE_TEMPLATE || "YYYY-MM-DD",
        LOG_FILE_MAX_SIZE: process.env.LOG_FILE_MAX_SIZE || "20m",
        LOG_FILE_MAX_QUANTITY: process.env.LOG_FILE_MAX_QUANTITY || "14d",
    },
    PROJECTS: {
        // Directory to store workflow results.
        BASE_DIR: process.env.PROJECTS_BASE_DIR || path.join(IO_BASE_DIR, "projects"),
        // Directory to store bulk submissions.
        BULK_DIR: process.env.PROJECTS_BULK_SUBMISSION_BASE_DIR || path.join(IO_BASE_DIR, "bulksubmissions"),
        // Directory to store project conf.json templates for bulk submission.
        CONF_TEMPLATE_DIR: process.env.PROJECTS_CONF_TEMPLATE_DIR || path.join(DATA_BASE_DIR, "project/conf_templates"),
        // Number of days for which the system will preserve a project after a user opts to delete it.
        PROJECT_DELETION_GRACE_PERIOD_DAYS: makeIntIfDefined(process.env.PROJECT_DELETION_GRACE_PERIOD_DAYS) || 7,
    },
    WORKFLOWS: {
        // Directory of the workflow WDL files.
        WDL_DIR: process.env.WORKFLOWS_WDL_DIR || path.join(DATA_BASE_DIR, "workflow/WDL"),
        // Directory of the workflow templates. The Workflow templates are used for creating cromwell inputs.
        TEMPLATE_DIR: process.env.WORKFLOWS_TEMPLATE_DIR || path.join(DATA_BASE_DIR, "workflow/templates"),
    },
    NMDC: {
        // nmdc-server url for pushing metadata to submission portal
        SERVER_URL: process.env.NMDC_SERVER_URL || "https://data-dev.microbiomedata.org",
        // metadata submission json template
        METADATA_SUBMISSION_TEMPLATE: process.env.NMDC_METADATA_SUBMISSION_TEMPLATE || path.join(DATA_BASE_DIR, "project/metadata_submission.tmpl"),
    }
};

module.exports = config;<|MERGE_RESOLUTION|>--- conflicted
+++ resolved
@@ -105,11 +105,7 @@
         SCHEDULES: {
             PIPELINE_MONITOR: process.env.CRON_PIPELINE_MONITOR_SCHEDULE || "0-59/3 * * * *",
             WORKFLOW_MONITOR: process.env.CRON_WORKFLOW_MONITOR_SCHEDULE || "1-59/3 * * * *",
-<<<<<<< HEAD
-            WORKFLOW_BIG_MEM_MONITOR: process.env.CRON_WORKFLOW_BIG_MEM_MONITOR_SCHEDULE || "0-59/3 * * * *",
             BULKSUBMISSION_MONITOR: process.env.CRON_WORKFLOW_MONITOR_SCHEDULE || "0-59/3 * * * *",
-=======
->>>>>>> d6ccf0dc
             CROMWELL_MONITOR: process.env.CRON_CROMWELL_MONITOR_SCHEDULE || "2-59/3 * * * *",
             FILE_UPLOAD_MONITOR: process.env.CRON_FILE_UPLOAD_MONITOR_SCHEDULE || "0 0 * * *",
             PROJECT_STATUS_MONITOR: process.env.CRON_PROJECT_STATUS_MONITOR_SCHEDULE || "*/1 * * * *",
