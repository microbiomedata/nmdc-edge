--- conflicted
+++ resolved
@@ -174,7 +174,6 @@
                     }
                 });
                 result['stats'] = stats;
-<<<<<<< HEAD
             }
             if (file.endsWith("_barplot.png")) {
                 result['barplot'] = workflowlist[workflowConf.workflow.name].outdir + "/" + file;
@@ -259,65 +258,6 @@
                     if (summaryFile.endsWith('plasmid_summary.tsv')) {
                         result['plasmid_summary'] = Papa.parse(fs.readFileSync(outdir + "/" + dir + "/" + summaryFile).toString(), { delimiter: '\t', header: true, skipEmptyLines: true }).data;
                     }
-=======
-            }
-            if (file.endsWith("_barplot.png")) {
-                result['barplot'] = workflowlist[workflowConf.workflow.name].outdir + "/" + file;
-            }
-            if (file.endsWith("_heatmap.png")) {
-                result['heatmap'] = workflowlist[workflowConf.workflow.name].outdir + "/" + file;
-            }
-            if (file.endsWith("_kronaplot.html")) {
-                result['kronaplot'] = workflowlist[workflowConf.workflow.name].outdir + "/" + file;
-            }
-        });
-    } else if (workflowConf.workflow.name === 'Metatranscriptome') {
-        result['top_features'] = JSON.parse(fs.readFileSync(outdir + "/metat_output/top100_features.json"));
-        const features_tsv = outdir + "/metat_output/rpkm_sorted_features.tsv";
-        if (fs.existsSync(features_tsv)) {
-            result['features_tsv'] = "output/Metatranscriptomics/metat_output/rpkm_sorted_features.tsv";
-        }
-    } else if (workflowConf.workflow.name === 'EnviroMS') {
-        let stats = {};
-        const dirs = fs.readdirSync(outdir);
-        dirs.forEach(function (dir) {
-            if (fs.statSync(outdir + "/" + dir).isDirectory()) {
-                stats[dir] = {};
-                //load <input filename>.json
-                const subs = fs.readdirSync(outdir + "/" + dir).filter(file => {
-                    return file.endsWith('.json');
-                });
-                stats[dir]['conf'] = JSON.parse(fs.readFileSync(outdir + "/" + dir + "/" + subs[0]));
-                //get .png
-                const pngs = fs.readdirSync(outdir + "/" + dir).filter(file => {
-                    return file.endsWith('.png');
-                });
-                stats[dir]['pngs'] = {};
-                pngs.forEach(function (png) {
-                    stats[dir]['pngs'][png] = workflowlist[workflowConf.workflow.name].outdir + "/" + dir + "/" + png;
-                });
-                //get molecules
-                let top_molecules = outdir + "/" + dir + "/top100_molecules.json";
-                if (fs.existsSync(top_molecules))
-                    stats[dir]['top_molecules'] = JSON.parse(fs.readFileSync(top_molecules));
-                const molecules_tsv = outdir + "/" + dir + "/enviroms_sorted_molecules.tsv";
-                if (fs.existsSync(molecules_tsv)) {
-                    stats[dir]['molecules_tsv'] = "output/NOM/" + dir + "/enviroms_sorted_molecules.tsv";
-                }
-            }
-        });
-        result['stats'] = stats;
-        logger.debug(result)
-    } else if (workflowConf.workflow.name === 'virus_plasmid') {
-        const dirs = fs.readdirSync(outdir);
-        dirs.forEach(function (dir) {
-            if (fs.statSync(outdir + "/" + dir).isDirectory() && dir.endsWith('summary')) {
-                const summaryFiles = fs.readdirSync(outdir + "/" + dir);
-                summaryFiles.forEach(function (summaryFile) {
-                    if (summaryFile.endsWith('plasmid_summary.tsv')) {
-                        result['plasmid_summary'] = Papa.parse(fs.readFileSync(outdir + "/" + dir + "/" + summaryFile).toString(), { delimiter: '\t', header: true, skipEmptyLines: true }).data;
-                    }
->>>>>>> 06b818e5
                     if (summaryFile.endsWith('virus_summary.tsv')) {
                         result['virus_summary'] = Papa.parse(fs.readFileSync(outdir + "/" + dir + "/" + summaryFile).toString(), { delimiter: '\t', header: true, skipEmptyLines: true }).data;
                     }
