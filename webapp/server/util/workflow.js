const fs = require('fs');
const path = require("path");
const ufs = require("url-file-size");
const moment = require('moment');
const FormData = require('form-data');
const Papa = require('papaparse');
const CromwellJob = require("../models/CromwellJob");
const { workflowlist, pipelinelist } = require("../config/workflow");
const common = require("./common");
const logger = require('./logger');
const config = require("../config");

//submit workflow to cromwell through api
function submitWorkflow(proj, workflow, inputsize) {
    const proj_home = path.join(config.PROJECTS.BASE_DIR, proj.code);
    let formData = new FormData();
    formData.append("workflowSource", fs.createReadStream(proj_home + '/pipeline.wdl'));
    logger.debug("workflowSource: " + proj_home + '/pipeline.wdl');
    formData.append("workflowInputs", fs.createReadStream(proj_home + '/pipeline_inputs.json'));
    logger.debug("workflowInputs" + proj_home + '/pipeline_inputs.json');
    formData.append("workflowOptions", fs.createReadStream(proj_home + '/options.json'));
    logger.debug("workflowInputs" + proj_home + '/options.json');

    //imports.wdl
    let imports = path.join(config.WORKFLOWS.WDL_DIR, "imports.zip");
    let wdlVersion = config.CROMWELL.WORKFLOW_TYPE_VERSION;
    //options_json
    if (workflow) {
        // let options_json = null;
        if (workflow.name) {
            // options_json = path.join(config.WORKFLOWS.TEMPLATE_DIR, workflowlist[workflow.name]['options_json'] ? workflowlist[workflow.name]['options_json'] : 'notfound');
            imports = path.join(config.WORKFLOWS.WDL_DIR, workflowlist[workflow.name]['wdl_imports']);
            wdlVersion = workflowlist[workflow.name]['wdl_version'];
        } else {
            // options_json = path.join(config.WORKFLOWS.TEMPLATE_DIR, pipelinelist[workflow]['options_json'] ? pipelinelist[workflow]['options_json'] : 'notfound');
            imports = path.join(config.WORKFLOWS.WDL_DIR, pipelinelist[workflow]['wdl_imports']);
            options_json = proj_home + '/options.json';
            wdlVersion = pipelinelist[workflow]['wdl_version'];
        }
        // if (fs.existsSync(options_json)) {
        //     formData.append("workflowOptions", fs.createReadStream(options_json));
        //     logger.debug("workflowOptions:" + options_json);
        // }
    }

    formData.append("workflowType", config.CROMWELL.WORKFLOW_TYPE);
    if (wdlVersion) {
        logger.debug("wdlVersion:" + wdlVersion)
        formData.append("workflowTypeVersion", wdlVersion);
    }
    formData.append("workflowDependencies", fs.createReadStream(imports), { contentType: 'application/zip' });
    logger.debug("workflowDependencies: " + imports);

    const formHeaders = formData.getHeaders();
    const formBoundary = formData.getBoundary();

    const url = `${config.CROMWELL.API_BASE_URL}/api/workflows/v1`;
    common.postData(url, formData, {
        headers: {
            ...formHeaders, formBoundary
        },
    }).then(response => {
        logger.debug(JSON.stringify(response))
        const newCromwellJob = new CromwellJob({
            id: response.id,
            project: proj.code,
            type: proj.type,
            inputsize: inputsize,
            status: 'Submitted'
        });
        newCromwellJob.save().catch(err => { logger.error("falied to save to cromwelljobs: ", err) });
        proj.status = 'submitted';
        proj.updated = Date.now();
        proj.save();
    }).catch(error => {
        proj.status = 'failed';
        proj.updated = Date.now();
        proj.save();
        let message = error;
        if (error.data) {
            message = error.data.message;
        }
        common.write2log(path.join(config.PROJECTS.BASE_DIR, proj.code, "log.txt"), message);
        logger.error("Failed to submit workflow to Cromwell: " + message);
    });
}

const generateWorkflowResult = function (proj) {
    const proj_home = path.join(config.PROJECTS.BASE_DIR, proj.code);
    const result_json = proj_home + "/result.json";

    let result = {};
    const conf_file = proj_home + "/conf.json";
    let rawdata = fs.readFileSync(conf_file);
    let workflowConf = JSON.parse(rawdata);
    const outdir = proj_home + '/' + workflowlist[workflowConf.workflow.name].outdir;

    if (workflowConf.workflow.name === 'ReadsQC') {
        let stats = {};
        const dirs = fs.readdirSync(outdir);
        dirs.forEach(function (dir) {
            if (fs.statSync(outdir + "/" + dir).isDirectory()) {
                //load filterStats.json
                stats[dir] = JSON.parse(fs.readFileSync(outdir + "/" + dir + "/filterStats.json"));
            }
        });
        result['stats'] = stats;
    } else if (workflowConf.workflow.name === 'MetaAssembly') {
        let statsOut = outdir + "/final_assembly/stats.json";
        if (!fs.existsSync(statsOut)) {
            statsOut = outdir + "/stats.json";
        }
        result['stats'] = JSON.parse(fs.readFileSync(statsOut));

    } else if (workflowConf.workflow.name === 'ReadbasedAnalysis') {
        let summary = null;
        let htmls = {};
        const dirs = fs.readdirSync(outdir);
        dirs.forEach(function (dir) {
            if (fs.statSync(outdir + "/" + dir).isDirectory()) {
                //get html
                const subs = fs.readdirSync(outdir + "/" + dir).filter(file => {
                    return file.endsWith('html');
                });
                let subHtmls = []
                subs.forEach(function (html) {
                    subHtmls.push(workflowlist[workflowConf.workflow.name].outdir + "/" + dir + "/" + html);
                });
                htmls[dir] = { "htmls": subHtmls };
            } else if (dir.endsWith(".json") && dir !== 'activity.json' && dir !== 'data_objects.json') {
                summary = JSON.parse(fs.readFileSync(outdir + "/" + dir));
            }
        });
        result = { "html": htmls, "summary": summary };

    } else if (workflowConf.workflow.name === 'MetaAnnotation') {
        //find <prefix>_structural_annotation_stats.json
        const files = fs.readdirSync(outdir);
        files.forEach(function (file) {
            if (file.endsWith("_structural_annotation_stats.json")) {
                result['stats'] = JSON.parse(fs.readFileSync(outdir + "/" + file));
            }
        });

<<<<<<< HEAD
    } else if (workflowConf.workflow.name === 'MetaMAGs') {
        //result['stats'] = JSON.parse(fs.readFileSync(outdir + "/MAGs_stats.json"));

        let stats = JSON.parse(fs.readFileSync(outdir + "/MAGs_stats.json"));
        Object.keys(stats).forEach((item, index) => {
            //mags_list
            if (typeof stats[item] === 'object') {
                //delete members_id
                for (var i = 0; i < stats[item].length; i++) {
                    delete stats[item][i]['members_id'];
                }
            }
        });
        result['stats'] = stats;
    } else if (workflowConf.workflow.name === 'Metatranscriptomics') {
        result['top_features'] = JSON.parse(fs.readFileSync(outdir + "/metat_output/top100_features.json"));
        const features_tsv = outdir + "/metat_output/rpkm_sorted_features.tsv";
        if (fs.existsSync(features_tsv)) {
            result['features_tsv'] = "output/Metatranscriptomics/metat_output/rpkm_sorted_features.tsv";
        }
    } else if (workflowConf.workflow.name === 'EnviroMS') {
        let stats = {};
        const dirs = fs.readdirSync(outdir);
        dirs.forEach(function (dir) {
            if (fs.statSync(outdir + "/" + dir).isDirectory()) {
                stats[dir] = {};
                //load <input filename>.json
                const subs = fs.readdirSync(outdir + "/" + dir).filter(file => {
                    return file.endsWith('.json');
                });
                stats[dir]['conf'] = JSON.parse(fs.readFileSync(outdir + "/" + dir + "/" + subs[0]));
                //get .png
                const pngs = fs.readdirSync(outdir + "/" + dir).filter(file => {
                    return file.endsWith('.png');
                });
                stats[dir]['pngs'] = {};
                pngs.forEach(function (png) {
                    stats[dir]['pngs'][png] = workflowlist[workflowConf.workflow.name].outdir + "/" + dir + "/" + png;
                });
                //get molecules
                let top_molecules = outdir + "/" + dir + "/top100_molecules.json";
                if (fs.existsSync(top_molecules))
                    stats[dir]['top_molecules'] = JSON.parse(fs.readFileSync(top_molecules));
                const molecules_tsv = outdir + "/" + dir + "/enviroms_sorted_molecules.tsv";
                if (fs.existsSync(molecules_tsv)) {
                    stats[dir]['molecules_tsv'] = "output/EnviroMS/" + dir + "/enviroms_sorted_molecules.tsv";
=======
        } else if (workflowConf.workflow.name === 'MetaMAGs') {
            const files = fs.readdirSync(outdir);
            files.forEach(function (file) {
                if (file.endsWith("_mags_stats.json")) {
                    let stats = JSON.parse(fs.readFileSync(outdir + "/" + file));
                    Object.keys(stats).forEach((item, index) => {
                        //mags_list
                        if (typeof stats[item] === 'object') {
                            //delete members_id
                            for (var i = 0; i < stats[item].length; i++) {
                                delete stats[item][i]['members_id'];
                            }
                        }
                    });
                    result['stats'] = stats;
>>>>>>> 06d5e854
                }
            });
        } else if (workflowConf.workflow.name === 'Metatranscriptome') {
            result['top_features'] = JSON.parse(fs.readFileSync(outdir + "/metat_output/top100_features.json"));
            const features_tsv = outdir + "/metat_output/rpkm_sorted_features.tsv";
            if (fs.existsSync(features_tsv)) {
                result['features_tsv'] = "output/Metatranscriptome/metat_output/rpkm_sorted_features.tsv";
            }
        } else if (workflowConf.workflow.name === 'EnviroMS') {
            let stats = {};
            const dirs = fs.readdirSync(outdir);
            dirs.forEach(function (dir) {
                if (fs.statSync(outdir + "/" + dir).isDirectory()) {
                    stats[dir] = {};
                    //load <input filename>.json
                    const subs = fs.readdirSync(outdir + "/" + dir).filter(file => {
                        return file.endsWith('.json');
                    });
                    stats[dir]['conf'] = JSON.parse(fs.readFileSync(outdir + "/" + dir + "/" + subs[0]));
                    //get .png
                    const pngs = fs.readdirSync(outdir + "/" + dir).filter(file => {
                        return file.endsWith('.png');
                    });
                    stats[dir]['pngs'] = {};
                    pngs.forEach(function (png) {
                        stats[dir]['pngs'][png] = workflowlist[workflowConf.workflow.name].outdir + "/" + dir + "/" + png;
                    });
                    //get molecules
                    let top_molecules = outdir + "/" + dir + "/top100_molecules.json";
                    if (fs.existsSync(top_molecules))
                        stats[dir]['top_molecules'] = JSON.parse(fs.readFileSync(top_molecules));
                    const molecules_tsv = outdir + "/" + dir + "/enviroms_sorted_molecules.tsv";
                    if (fs.existsSync(molecules_tsv)) {
                        stats[dir]['molecules_tsv'] = "output/EnviroMS/" + dir + "/enviroms_sorted_molecules.tsv";
                    }
                }
            });
            result['stats'] = stats;
            logger.debug(result)
        } else if (workflowConf.workflow.name === 'virus_plasmid') {
            const dirs = fs.readdirSync(outdir);
            dirs.forEach(function (dir) {
                if (fs.statSync(outdir + "/" + dir).isDirectory() && dir.endsWith('summary')) {
                    const summaryFiles = fs.readdirSync(outdir + "/" + dir);
                    summaryFiles.forEach(function (summaryFile) {
                        if (summaryFile.endsWith('plasmid_summary.tsv')) {
                            result['plasmid_summary'] = Papa.parse(fs.readFileSync(outdir + "/" + dir + "/" + summaryFile).toString(), { delimiter: '\t', header: true, skipEmptyLines: true }).data;
                        }
                        if (summaryFile.endsWith('virus_summary.tsv')) {
                            result['virus_summary'] = Papa.parse(fs.readFileSync(outdir + "/" + dir + "/" + summaryFile).toString(), { delimiter: '\t', header: true, skipEmptyLines: true }).data;
                        }
                    });
                }
                if (fs.statSync(outdir + "/" + dir).isDirectory() && dir.endsWith('checkv')) {
                    const summaryFiles = fs.readdirSync(outdir + "/" + dir);
                    summaryFiles.forEach(function (summaryFile) {
                        if (summaryFile.endsWith('quality_summary.tsv')) {
                            result['quality_summary'] = Papa.parse(fs.readFileSync(outdir + "/" + dir + "/" + summaryFile).toString(), { delimiter: '\t', header: true, skipEmptyLines: true }).data;
                        }
                    });
                }
            });
        } else if (workflowConf.workflow.name === 'Metaproteomics') {
            const dirs = fs.readdirSync(outdir);
            dirs.forEach(function (summaryFile) {
                if (summaryFile.endsWith('_QC_metrics.tsv')) {
                    result['quality_summary'] = Papa.parse(fs.readFileSync(outdir + "/" + summaryFile).toString(), { delimiter: '\t', header: true, skipEmptyLines: true }).data;
                }
            });
        } else if (workflowConf.workflow.name === 'sra2fastq') {
            //use relative path 
            //const sraDataDir = config.IO.SRA_DATA_BASE_DIR;
            const accessions = workflowConf.workflow.accessions.toUpperCase().split(/\s*(?:,|$)\s*/);;
            accessions.forEach((accession) => {
                // link sra downloads to project output
                fs.symlinkSync("../../../../sra/" + accession, outdir + "/" + accession)

        })
    }

        fs.writeFileSync(result_json, JSON.stringify(result));

}

const generatePipelineResult = function (proj) {
    const proj_home = path.join(config.PROJECTS.BASE_DIR, proj.code);
    const result_json = proj_home + "/result.json";

    if (!fs.existsSync(result_json)) {
        let result = {};
        const conf_file = proj_home + "/conf.json";
        let rawdata = fs.readFileSync(conf_file);
        let pipelineConf = JSON.parse(rawdata);
        result['workflows'] = pipelineConf.workflows;

        pipelineConf.workflows.forEach(workflow => {
            const outdir = proj_home + '/' + workflowlist[workflow.name].outdir;
            if (workflow.name === 'ReadsQC' && workflow.paramsOn) {
                result[workflow.name] = {};
                let stats = {};
                if (fs.existsSync(outdir)) {
                    const dirs = fs.readdirSync(outdir);
                    dirs.forEach(function (dir) {
                        if (fs.statSync(outdir + "/" + dir).isDirectory()) {
                            //load filterStats.json
                            stats[dir] = JSON.parse(fs.readFileSync(outdir + "/" + dir + "/filterStats.json"));
                        }
                    });
                }
                result[workflow.name]['stats'] = stats;
            } else if (workflow.name === 'MetaAssembly' && workflow.paramsOn) {
                result[workflow.name] = {};
                let statsOut = outdir + "/final_assembly/stats.json";
                if (!fs.existsSync(statsOut)) {
                    statsOut = outdir + "/stats.json";
                }
                if (fs.existsSync(statsOut)) {
                    result[workflow.name]['stats'] = JSON.parse(fs.readFileSync(statsOut));
                }

            } else if (workflow.name === 'ReadbasedAnalysis' && workflow.paramsOn) {
                result[workflow.name] = {};
                let summary = null;
                let htmls = {};
                if (fs.existsSync(outdir)) {
                    const dirs = fs.readdirSync(outdir);
                    dirs.forEach(function (dir) {
                        if (fs.statSync(outdir + "/" + dir).isDirectory()) {
                            //get html
                            const subs = fs.readdirSync(outdir + "/" + dir).filter(file => {
                                return file.endsWith('html');
                            });
                            let subHtmls = []
                            subs.forEach(function (html) {
                                subHtmls.push(workflowlist[workflow.name].outdir + "/" + dir + "/" + html);
                            });
                            htmls[dir] = { "htmls": subHtmls };
                        } else if (dir.endsWith(".json") && dir !== 'activity.json' && dir !== 'data_objects.json') {
                            summary = JSON.parse(fs.readFileSync(outdir + "/" + dir));
                        }
                    });
                }
                result[workflow.name] = { "html": htmls, "summary": summary };

            } else if (workflow.name === 'virus_plasmid' && workflow.paramsOn) {
                result[workflow.name] = {};
                if (fs.existsSync(outdir)) {
                    const dirs = fs.readdirSync(outdir);
                    dirs.forEach(function (dir) {
                        if (fs.statSync(outdir + "/" + dir).isDirectory() && dir.endsWith('summary')) {
                            const summaryFiles = fs.readdirSync(outdir + "/" + dir);
                            summaryFiles.forEach(function (summaryFile) {
                                if (summaryFile.endsWith('plasmid_summary.tsv')) {
                                    result[workflow.name]['plasmid_summary'] = Papa.parse(fs.readFileSync(outdir + "/" + dir + "/" + summaryFile).toString(), { delimiter: '\t', header: true, skipEmptyLines: true }).data;
                                }
                                if (summaryFile.endsWith('virus_summary.tsv')) {
                                    result[workflow.name]['virus_summary'] = Papa.parse(fs.readFileSync(outdir + "/" + dir + "/" + summaryFile).toString(), { delimiter: '\t', header: true, skipEmptyLines: true }).data;
                                }
                            });
                        }
                        if (fs.statSync(outdir + "/" + dir).isDirectory() && dir.endsWith('checkv')) {
                            const summaryFiles = fs.readdirSync(outdir + "/" + dir);
                            summaryFiles.forEach(function (summaryFile) {
                                if (summaryFile.endsWith('quality_summary.tsv')) {
                                    result[workflow.name]['quality_summary'] = Papa.parse(fs.readFileSync(outdir + "/" + dir + "/" + summaryFile).toString(), { delimiter: '\t', header: true, skipEmptyLines: true }).data;
                                }
                            });
                        }
                    });
                }
            } else if (workflow.name === 'MetaAnnotation' && workflow.paramsOn) {
                result[workflow.name] = {};
                //find <prefix>_structural_annotation_stats.json
                if (fs.existsSync(outdir)) {
                    const files = fs.readdirSync(outdir);
                    files.forEach(function (file) {
                        if (file.endsWith("_structural_annotation_stats.json")) {
                            result[workflow.name]['stats'] = JSON.parse(fs.readFileSync(outdir + "/" + file));
                        }
                    });
                }

            } else if (workflow.name === 'MetaMAGs' && workflow.paramsOn) {
                const files = fs.readdirSync(outdir);
                result[workflow.name] = {};
                files.forEach(function (file) {
                    if (file.endsWith("_mags_stats.json")) {
                        let stats = JSON.parse(fs.readFileSync(outdir + "/" + file));
                        Object.keys(stats).forEach((item, index) => {
                            //mags_list
                            if (typeof stats[item] === 'object') {
                                //delete members_id
                                for (var i = 0; i < stats[item].length; i++) {
                                    delete stats[item][i]['members_id'];
                                }
                            }
                        });
                        result[workflow.name]['stats'] = stats;
                    }
                });
            }
        });

        fs.writeFileSync(result_json, JSON.stringify(result));
    }
}


function generateRunStats(project) {
    let conf_file = path.join(config.PROJECTS.BASE_DIR, project.code, 'conf.json');
    let job_metadata_file = path.join(config.PROJECTS.BASE_DIR, project.code, 'cromwell_job_metadata.json');

    let rawdata = fs.readFileSync(conf_file);
    let conf = JSON.parse(rawdata);

    let stats = [];
    if (fs.existsSync(job_metadata_file)) {
        rawdata = fs.readFileSync(job_metadata_file);
        let jobStats = JSON.parse(rawdata);
        if (conf.workflow) {
            let workflowStats = {};
            const cromwellCalls = workflowlist[conf.workflow.name]["cromwell_calls"];
            workflowStats['Workflow'] = workflowlist[conf.workflow.name].full_name;
            workflowStats['Run'] = 'On';
            getWorkflowStats(jobStats, cromwellCalls, conf.workflow, workflowStats, stats);
        }
        if (conf.workflows) {
            conf.workflows.forEach(workflow => {
                let workflowStats = {};
                let cromwellCalls = pipelinelist[conf.pipeline]["workflows"][workflow.name]["cromwell_calls"];
                workflowStats['Workflow'] = pipelinelist[conf.pipeline]["workflows"][workflow.name].full_name;
                if (workflow.paramsOn) {
                    workflowStats['Run'] = 'On';
                } else {
                    workflowStats['Run'] = 'Off';
                }

                getWorkflowStats(jobStats, cromwellCalls, workflow, workflowStats, stats);
            });
        }
    }

    fs.writeFileSync(path.join(config.PROJECTS.BASE_DIR, project.code, 'run_stats.json'), JSON.stringify({ 'stats': stats }));
}

function getWorkflowStats(jobStats, cromwellCalls, workflow, workflowStats, stats) {
    workflowStats['Status'] = '';
    workflowStats['Running Time'] = '';
    workflowStats['Start'] = '';
    workflowStats['End'] = '';
    let myStart = '';
    let myEnd = '';
    cromwellCalls.forEach(cromwellCall => {
        if (jobStats['calls'][cromwellCall]) {
            if (!workflowStats['Status'] || workflowStats['Status'] !== 'Failed') {
                //set status to 'Failed' is one of the subjob is failed
                workflowStats['Status'] = jobStats['calls'][cromwellCall][0]['executionStatus'];
            }
            let start = jobStats['calls'][cromwellCall][0]['start'];
            let end = jobStats['calls'][cromwellCall][0]['end'];

            if (start && !workflowStats['Start']) {
                workflowStats['Start'] = moment(start).format('YYYY-MM-DD HH:mm:ss');
                myStart = start;
            }
            if (end) {
                workflowStats['End'] = moment(end).format('YYYY-MM-DD HH:mm:ss');
                myEnd = end;
            }
        }
    });

    if (myStart && myEnd) {
        var ms = moment(myEnd, 'YYYY-MM-DD HH:mm:ss').diff(moment(myStart, 'YYYY-MM-DD HH:mm:ss'));
        var d = moment.duration(ms);
        workflowStats['Running Time'] = timeFormat(d);
    }
    stats.push(workflowStats);

    if (workflowStats['Workflow'] === 'Read-based Taxonomy Classification' && workflowStats['Run'] === 'On') {
        let tools = workflow.enabled_tools;

        Object.keys(tools).map((tool, index) => {
            let toolStats = {};
            toolStats['Workflow'] = '-- ' + tool;
            if (tools[tool]) {
                toolStats['Run'] = '';
                toolStats['Status'] = '';
                toolStats['Running Time'] = '';
                toolStats['Start'] = '';
                toolStats['End'] = '';
                stats.push(toolStats);
            }
        });
    }
}

function timeFormat(d) {
    var hours = d.days() * 24 + d.hours();
    if (hours < 10) {
        hours = '0' + hours;
    }
    var minutes = d.minutes();
    if (minutes < 10) {
        minutes = '0' + minutes;
    }
    var seconds = d.seconds();
    if (seconds < 10) {
        seconds = '0' + seconds;
    }
    return hours + ':' + minutes + ':' + seconds;
}

async function findInputsize(conf) {
    let size = 0;
    const pipeline = conf.pipeline;
    if (pipeline === 'Metagenome Pipeline') {
        const fastqs = conf.inputs.fastqs;
        if (conf.inputs.interleaved) {
            await Promise.all(fastqs.map(async (file) => {
                let stats = await fileStats(file);
                size += stats.size;

            }));
        } else {
            await Promise.all(fastqs.map(async (paired) => {
                let stats = await fileStats(paired.fq1);
                size += stats.size;
                stats = await fileStats(paired.fq2);
                size += stats.size;
            }));
        }

    } else {
        const workflow = conf.workflow.name;
        if (workflow === 'ReadsQC' || workflow === 'MetaAssembly' || workflow === 'Metatranscriptomics') {
            const fastqs = conf.workflow.input_fastq.fastqs;
            if (conf.workflow.input_fastq.interleaved) {
                await Promise.all(fastqs.map(async (file) => {
                    let stats = await fileStats(file);
                    size += stats.size;
                }));
            } else {
                await Promise.all(fastqs.map(async (paired) => {
                    let stats = await fileStats(paired.fq1);
                    size += stats.size;
                    stats = await fileStats(paired.fq2);
                    size += stats.size;
                }));
            }
        }
        else if (workflow === 'ReadbasedAnalysis') {
            const fastqs = conf.workflow.reads;
            await Promise.all(fastqs.map(async (file) => {
                let stats = await fileStats(file);
                size += stats.size;
            }));
        }
        else if (workflow === 'MetaAnnotation') {
            let stats = await fileStats(conf.workflow.input_fasta);
            size += stats.size;
        }
        else if (workflow === 'MetaMAGs') {
            let stats = await fileStats(conf.workflow.input_contig);
            size += stats.size;
            stats = await fileStats(conf.workflow.input_sam);
            size += stats.size;
            stats = await fileStats(conf.workflow.input_gff);
            size += stats.size;
            if (conf.workflow.input_map) {
                stats = await fileStats(conf.workflow.input_map);
                size += stats.size;
            }
        }
        else if (workflow === 'EnviroMS') {
            const ins = conf.workflow.file_paths;
            await Promise.all(ins.map(async (file) => {
                let stats = await fileStats(file);
                size += stats.size;
            }));
        }
        else if (workflow === 'virus_plasmid') {
            const file = conf.workflow.input_fasta;
            let stats = await fileStats(file);
            size += stats.size;
        }
        else if (workflow === 'Metaproteomics') {
            let stats = await fileStats(conf.workflow.input_raw);
            size += stats.size;
            stats = await fileStats(conf.workflow.input_fasta);
            size += stats.size;
            stats = await fileStats(conf.workflow.input_gff);
            size += stats.size;
        }
    }
    //console.log("file size", size)
    return size;
}

async function fileStats(file) {
  if(!file) {
    return { size: 0 };
  }
  if (file.toLowerCase().startsWith('http')) {
      return await ufs(file)
          .then(size => { return { size: size } })
          .catch(err => { return { size: 0 } });
  } else {
      return fs.statSync(file);
  }
}

module.exports = { submitWorkflow, generateWorkflowResult, generatePipelineResult, generateRunStats, findInputsize };<|MERGE_RESOLUTION|>--- conflicted
+++ resolved
@@ -142,7 +142,6 @@
             }
         });
 
-<<<<<<< HEAD
     } else if (workflowConf.workflow.name === 'MetaMAGs') {
         //result['stats'] = JSON.parse(fs.readFileSync(outdir + "/MAGs_stats.json"));
 
@@ -157,11 +156,11 @@
             }
         });
         result['stats'] = stats;
-    } else if (workflowConf.workflow.name === 'Metatranscriptomics') {
+    } else if (workflowConf.workflow.name === 'Metatranscriptome') {
         result['top_features'] = JSON.parse(fs.readFileSync(outdir + "/metat_output/top100_features.json"));
         const features_tsv = outdir + "/metat_output/rpkm_sorted_features.tsv";
         if (fs.existsSync(features_tsv)) {
-            result['features_tsv'] = "output/Metatranscriptomics/metat_output/rpkm_sorted_features.tsv";
+            result['features_tsv'] = "output/Metatranscriptome/metat_output/rpkm_sorted_features.tsv";
         }
     } else if (workflowConf.workflow.name === 'EnviroMS') {
         let stats = {};
@@ -189,99 +188,48 @@
                 const molecules_tsv = outdir + "/" + dir + "/enviroms_sorted_molecules.tsv";
                 if (fs.existsSync(molecules_tsv)) {
                     stats[dir]['molecules_tsv'] = "output/EnviroMS/" + dir + "/enviroms_sorted_molecules.tsv";
-=======
-        } else if (workflowConf.workflow.name === 'MetaMAGs') {
-            const files = fs.readdirSync(outdir);
-            files.forEach(function (file) {
-                if (file.endsWith("_mags_stats.json")) {
-                    let stats = JSON.parse(fs.readFileSync(outdir + "/" + file));
-                    Object.keys(stats).forEach((item, index) => {
-                        //mags_list
-                        if (typeof stats[item] === 'object') {
-                            //delete members_id
-                            for (var i = 0; i < stats[item].length; i++) {
-                                delete stats[item][i]['members_id'];
-                            }
-                        }
-                    });
-                    result['stats'] = stats;
->>>>>>> 06d5e854
-                }
-            });
-        } else if (workflowConf.workflow.name === 'Metatranscriptome') {
-            result['top_features'] = JSON.parse(fs.readFileSync(outdir + "/metat_output/top100_features.json"));
-            const features_tsv = outdir + "/metat_output/rpkm_sorted_features.tsv";
-            if (fs.existsSync(features_tsv)) {
-                result['features_tsv'] = "output/Metatranscriptome/metat_output/rpkm_sorted_features.tsv";
-            }
-        } else if (workflowConf.workflow.name === 'EnviroMS') {
-            let stats = {};
-            const dirs = fs.readdirSync(outdir);
-            dirs.forEach(function (dir) {
-                if (fs.statSync(outdir + "/" + dir).isDirectory()) {
-                    stats[dir] = {};
-                    //load <input filename>.json
-                    const subs = fs.readdirSync(outdir + "/" + dir).filter(file => {
-                        return file.endsWith('.json');
-                    });
-                    stats[dir]['conf'] = JSON.parse(fs.readFileSync(outdir + "/" + dir + "/" + subs[0]));
-                    //get .png
-                    const pngs = fs.readdirSync(outdir + "/" + dir).filter(file => {
-                        return file.endsWith('.png');
-                    });
-                    stats[dir]['pngs'] = {};
-                    pngs.forEach(function (png) {
-                        stats[dir]['pngs'][png] = workflowlist[workflowConf.workflow.name].outdir + "/" + dir + "/" + png;
-                    });
-                    //get molecules
-                    let top_molecules = outdir + "/" + dir + "/top100_molecules.json";
-                    if (fs.existsSync(top_molecules))
-                        stats[dir]['top_molecules'] = JSON.parse(fs.readFileSync(top_molecules));
-                    const molecules_tsv = outdir + "/" + dir + "/enviroms_sorted_molecules.tsv";
-                    if (fs.existsSync(molecules_tsv)) {
-                        stats[dir]['molecules_tsv'] = "output/EnviroMS/" + dir + "/enviroms_sorted_molecules.tsv";
+                }
+            }
+        });
+        result['stats'] = stats;
+        logger.debug(result)
+    } else if (workflowConf.workflow.name === 'virus_plasmid') {
+        const dirs = fs.readdirSync(outdir);
+        dirs.forEach(function (dir) {
+            if (fs.statSync(outdir + "/" + dir).isDirectory() && dir.endsWith('summary')) {
+                const summaryFiles = fs.readdirSync(outdir + "/" + dir);
+                summaryFiles.forEach(function (summaryFile) {
+                    if (summaryFile.endsWith('plasmid_summary.tsv')) {
+                        result['plasmid_summary'] = Papa.parse(fs.readFileSync(outdir + "/" + dir + "/" + summaryFile).toString(), { delimiter: '\t', header: true, skipEmptyLines: true }).data;
                     }
-                }
-            });
-            result['stats'] = stats;
-            logger.debug(result)
-        } else if (workflowConf.workflow.name === 'virus_plasmid') {
-            const dirs = fs.readdirSync(outdir);
-            dirs.forEach(function (dir) {
-                if (fs.statSync(outdir + "/" + dir).isDirectory() && dir.endsWith('summary')) {
-                    const summaryFiles = fs.readdirSync(outdir + "/" + dir);
-                    summaryFiles.forEach(function (summaryFile) {
-                        if (summaryFile.endsWith('plasmid_summary.tsv')) {
-                            result['plasmid_summary'] = Papa.parse(fs.readFileSync(outdir + "/" + dir + "/" + summaryFile).toString(), { delimiter: '\t', header: true, skipEmptyLines: true }).data;
-                        }
-                        if (summaryFile.endsWith('virus_summary.tsv')) {
-                            result['virus_summary'] = Papa.parse(fs.readFileSync(outdir + "/" + dir + "/" + summaryFile).toString(), { delimiter: '\t', header: true, skipEmptyLines: true }).data;
-                        }
-                    });
-                }
-                if (fs.statSync(outdir + "/" + dir).isDirectory() && dir.endsWith('checkv')) {
-                    const summaryFiles = fs.readdirSync(outdir + "/" + dir);
-                    summaryFiles.forEach(function (summaryFile) {
-                        if (summaryFile.endsWith('quality_summary.tsv')) {
-                            result['quality_summary'] = Papa.parse(fs.readFileSync(outdir + "/" + dir + "/" + summaryFile).toString(), { delimiter: '\t', header: true, skipEmptyLines: true }).data;
-                        }
-                    });
-                }
-            });
-        } else if (workflowConf.workflow.name === 'Metaproteomics') {
-            const dirs = fs.readdirSync(outdir);
-            dirs.forEach(function (summaryFile) {
-                if (summaryFile.endsWith('_QC_metrics.tsv')) {
-                    result['quality_summary'] = Papa.parse(fs.readFileSync(outdir + "/" + summaryFile).toString(), { delimiter: '\t', header: true, skipEmptyLines: true }).data;
-                }
-            });
-        } else if (workflowConf.workflow.name === 'sra2fastq') {
-            //use relative path 
-            //const sraDataDir = config.IO.SRA_DATA_BASE_DIR;
-            const accessions = workflowConf.workflow.accessions.toUpperCase().split(/\s*(?:,|$)\s*/);;
-            accessions.forEach((accession) => {
-                // link sra downloads to project output
-                fs.symlinkSync("../../../../sra/" + accession, outdir + "/" + accession)
+                    if (summaryFile.endsWith('virus_summary.tsv')) {
+                        result['virus_summary'] = Papa.parse(fs.readFileSync(outdir + "/" + dir + "/" + summaryFile).toString(), { delimiter: '\t', header: true, skipEmptyLines: true }).data;
+                    }
+                });
+            }
+            if (fs.statSync(outdir + "/" + dir).isDirectory() && dir.endsWith('checkv')) {
+                const summaryFiles = fs.readdirSync(outdir + "/" + dir);
+                summaryFiles.forEach(function (summaryFile) {
+                    if (summaryFile.endsWith('quality_summary.tsv')) {
+                        result['quality_summary'] = Papa.parse(fs.readFileSync(outdir + "/" + dir + "/" + summaryFile).toString(), { delimiter: '\t', header: true, skipEmptyLines: true }).data;
+                    }
+                });
+            }
+        });
+    } else if (workflowConf.workflow.name === 'Metaproteomics') {
+        const dirs = fs.readdirSync(outdir);
+        dirs.forEach(function (summaryFile) {
+            if (summaryFile.endsWith('_QC_metrics.tsv')) {
+                result['quality_summary'] = Papa.parse(fs.readFileSync(outdir + "/" + summaryFile).toString(), { delimiter: '\t', header: true, skipEmptyLines: true }).data;
+            }
+        });
+    } else if (workflowConf.workflow.name === 'sra2fastq') {
+        //use relative path 
+        //const sraDataDir = config.IO.SRA_DATA_BASE_DIR;
+        const accessions = workflowConf.workflow.accessions.toUpperCase().split(/\s*(?:,|$)\s*/);;
+        accessions.forEach((accession) => {
+            // link sra downloads to project output
+            fs.symlinkSync("../../../../sra/" + accession, outdir + "/" + accession)
 
         })
     }
