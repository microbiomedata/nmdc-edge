--- conflicted
+++ resolved
@@ -137,11 +137,7 @@
         logging.warning(f"No data object found with id: {id}")
         return None
     elif len(data_objects) > 1:
-<<<<<<< HEAD
         logging.warning(f"Multiple data objects found with id: {id}")
-    return data_objects[0]
-=======
-        raise ValueError(f"Multiple data objects found with id: {id}")
     return data_objects[0]
 
 def check_if_data_object_record_has_malformed_version(data_object: Dict, workflow_id: str) -> bool:
@@ -167,5 +163,4 @@
             is_malformed_url = True
             logging.warning(f"Data object URL is malformed: {data_object_url}")
 
-    return is_malformed_name or is_malformed_url
->>>>>>> d6a6de39
+    return is_malformed_name or is_malformed_url