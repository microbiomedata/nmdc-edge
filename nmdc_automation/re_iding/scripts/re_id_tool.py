--- conflicted
+++ resolved
@@ -1075,56 +1075,11 @@
     logging.info(f"Elapsed time: {time.time() - start_time}")
 
 
-<<<<<<< HEAD
-def _ingest_records(db_records, db_client, api_user_client):
-    for record in db_records:
-        # remove the omics_processing_set and use it to generate
-        # changes to omics_processing has_output
-        omics_processing_set = record.pop("omics_processing_set")
-        for omics_processing_record in omics_processing_set:
-            omics_processing_id = omics_processing_record["id"]
-            logging.info(f"omics_processing_id: {omics_processing_id}")
-            # Update the omics_processing_record with the new has_output via PyMongo
-            filter_criteria = {"id": omics_processing_id}
-            update_criteria = {"$set": {"has_output": omics_processing_record["has_output"]}}
-            result = db_client["omics_processing_set"].update_one(filter_criteria, update_criteria, upsert=True)
-            logging.info(f"Updated {result.modified_count} omics_processing_set records")
-
-        # validate the record
-        if api_user_client.validate_record(record):
-            logging.info("DB Record validated - submitting to API")
-            # json:submit endpoint does not work on the Napa API
-            # submission_response = api_user_client.submit_record(record)
-            # logging.info(f"Record submission response: {submission_response}")
-
-            # submit the record documents directly via the MongoDB client
-            # this isa workaround for the json:submit endpoint not working
-            for collection_name, collection in record.items():
-                # collection shouldn't be empty but check just in case
-                if not collection:
-                    logging.warning(f"Empty collection: {collection_name}")
-                    continue
-                logging.info(f"Inserting {len(collection)} records into {collection_name}")
-
-                # insertion_result = db_client[collection_name].insert_many(collection, ordered=False)
-                for record in collection:
-                    try:
-                        insertion_result = db_client[collection_name].insert_one(record)
-                    except pymongo.errors.DuplicateKeyError:
-                        logging.error(f"DuplicateKeyError: {record['id']}")
-                        continue
-        else:
-            logging.error("Workflow Record validation failed")
-
-
-=======
->>>>>>> d6a6de39
 @cli.command()
 @click.argument("old_records_file", type=click.Path(exists=True))
 @click.option("--mongo-uri",required=False, default="mongodb://localhost:27017",)
-@click.option("--failed-records", is_flag=True, default=False)
 @click.pass_context
-def delete_old_records(ctx, old_records_file, mongo_uri, failed_records=False):
+def delete_old_records(ctx, old_records_file, mongo_uri):
     """
     Read in json dump of old records and:
     delete them using
@@ -1158,7 +1113,7 @@
             for record_identifier in old_db_records:
                 for set_name, object_record in record_identifier.items():
                     # we don't want to delete the omics_processing_set
-                    if set_name == "omics_processing_set" and not failed_records:
+                    if set_name == "omics_processing_set":
                         continue
                     delete_ids = []
                     if isinstance(object_record, list):
