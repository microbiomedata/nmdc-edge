--- conflicted
+++ resolved
@@ -1,8 +1,8 @@
 import configparser
 import sys
-import os
 from datetime import datetime
 import pandas as pd
+import os
 import logging
 from pathlib import Path
 from mongo import get_mongo_db
@@ -11,21 +11,9 @@
 from typing import List
 from file_restoration import update_sample_in_mongodb
 
-logging.basicConfig(
-    filename="file_staging.log",
-    format="%(asctime)s.%(msecs)03d %(levelname)s {%(module)s} [%(funcName)s] %(message)s",
-    datefmt="%Y-%m-%d,%H:%M:%S",
-    level=logging.DEBUG,
-)
-"""
-This script will download JGI data files using the Globus API 
-1) run "globus login"
-2) set values in config.ini
-3) call get_globus_manifest() and copy the manifests to a local directory. Globus can only transfer files between 
-Globus endpoints
-4) call submit_globus_batch_file() 
-5) call update_globus_statuses() when files have finished transferring
-"""
+logging.basicConfig(filename='file_staging.log',
+                    format='%(asctime)s.%(msecs)03d %(levelname)s {%(module)s} [%(funcName)s] %(message)s',
+                    datefmt='%Y-%m-%d,%H:%M:%S', level=logging.DEBUG)
 
 
 def get_project_globus_manifests(project_name: str, config_file: str = None,
@@ -51,27 +39,12 @@
 def get_globus_manifest(request_id: int, config_file: str = None, config: configparser.ConfigParser = None) -> str:
     """
     This gets the Globus file manifest with the list of Globus paths for each requested file
+    This function requires installation of the Globus CLI
     :return:
     """
     if config_file:
         config = configparser.ConfigParser()
         config.read(config_file)
-<<<<<<< HEAD
-    jgi_globus_id = config["GLOBUS"]["jgi_globus_id"]
-    nersc_globus_id = config["GLOBUS"]["nersc_globus_id"]
-    nersc_manifests_directory = config["GLOBUS"]["nersc_manifests_directory"]
-    globus_root_dir = config["GLOBUS"]["globus_root_dir"]
-
-    sub_output = subprocess.run(
-        ["globus", "ls", f"{jgi_globus_id}:/{globus_root_dir}/R{request_id}"],
-        capture_output=True,
-        text=True,
-    )
-    sub_output_split = sub_output.stdout.split("\n")
-    manifest_file_name = [fn for fn in sub_output_split if "Globus_Download" in fn][0]
-    logging.debug(f"manifest filename {manifest_file_name}")
-    if "Globus_Download" in manifest_file_name:
-=======
     jgi_globus_id = config['GLOBUS']['jgi_globus_id']
     nersc_globus_id = config['GLOBUS']['nersc_globus_id']
     nersc_manifests_directory = config['GLOBUS']['nersc_manifests_directory']
@@ -87,43 +60,27 @@
     if 'Globus_Download' in manifest_file_name:
         if Path(nersc_manifests_directory, manifest_file_name).exists():
             return manifest_file_name
->>>>>>> 7db40a58
         logging.debug(f"transferring {manifest_file_name}")
         # Use Globus to transfer manifest file to destination directory
-        manifest_sub_out = subprocess.run(
-            [
-                "globus",
-                "transfer",
-                "--sync-level",
-                "exists",
-                f"{jgi_globus_id}:/{globus_root_dir}/R{request_id}/{manifest_file_name}",
-                f"{nersc_globus_id}:{nersc_manifests_directory}/{manifest_file_name}",
-            ],
-            capture_output=True,
-            text=True,
-        )
+        manifest_sub_out = subprocess.run(['globus', 'transfer', '--sync-level', 'exists',
+                        f"{jgi_globus_id}:/{globus_root_dir}/R{request_id}/{manifest_file_name}",
+                        f"{nersc_globus_id}:{nersc_manifests_directory}/{manifest_file_name}"],
+                                          capture_output=True, text=True)
         logging.debug(f"manifest globus transfer: {manifest_sub_out}")
         return manifest_file_name
     else:
         return ''
 
 
-<<<<<<< HEAD
-def create_globus_dataframe(manifests_dir, config, request_id_list):
-    globus_manifest_files = [
-        f'Globus_Download_{request_id}_File_Manifest.csv' for request_id in request_id_list
-    ]
-=======
 def create_globus_dataframe(project_name: str, config: configparser.ConfigParser) -> pd.DataFrame:
 
     globus_manifest_files = get_project_globus_manifests(project_name, config=config)
->>>>>>> 7db40a58
 
     globus_df = pd.DataFrame()
     for manifest in globus_manifest_files:
         mani_df = pd.read_csv(os.path.join(config['GLOBUS']['nersc_manifests_directory'], manifest))
         subdir = f"R{manifest.split('_')[2]}"
-        mani_df["subdir"] = subdir
+        mani_df['subdir'] = subdir
         globus_df = pd.concat([globus_df, mani_df], ignore_index=True)
     return globus_df
 
@@ -139,35 +96,9 @@
     3) write to globus batch file
     """
     mdb = get_mongo_db()
-    samples_df = pd.DataFrame(mdb.samples.find({"file_status": "ready"}))
+    samples_df = pd.DataFrame(mdb.samples.find({'file_status': 'ready'}))
     if samples_df.empty:
         logging.debug(f"no samples ready to transfer")
-<<<<<<< HEAD
-        sys.exit("no samples ready to transfer")
-    logging.debug(f"nan request_ids {samples_df['request_id']}")
-    root_dir = config["GLOBUS"]["globus_root_dir"]
-    dest_root_dir = os.path.join(
-        config["GLOBUS"]["dest_root_dir"], f"{project}_analysis_projects"
-    )
-    globus_df = create_globus_dataframe(
-        config["GLOBUS"]["nersc_manifests_directory"],
-        config,
-        list(samples_df.loc[pd.notna(samples_df["request_id"]), "request_id"].unique()),
-    )
-
-    logging.debug(
-        f"samples_df columns {samples_df.columns}, globus_df columns {globus_df.columns}"
-    )
-    globus_analysis_df = pd.merge(
-        samples_df, globus_df, left_on="jdp_file_id", right_on="file_id"
-    )
-    globus_batch_filename = (f"{project}_{samples_df['request_id'].unique()[0]}_"
-                             f"{datetime.now().strftime('%Y-%m-%d_%H-%M-%S')}_globus_batch_file.txt")
-    write_globus_batch_file(globus_analysis_df, dest_root_dir, root_dir, globus_batch_filename)
-
-    return globus_batch_filename, globus_analysis_df
-
-=======
         sys.exit('no samples ready to transfer')
     samples_df = samples_df[pd.notna(samples_df.request_id)]
     samples_df['request_id'] = samples_df['request_id'].astype(int)
@@ -175,20 +106,18 @@
     root_dir = config['GLOBUS']['globus_root_dir']
     dest_root_dir = os.path.join(config['GLOBUS']['analysis_projects_dir'], f'{project}_analysis_projects')
     globus_df = create_globus_dataframe(project, config)
->>>>>>> 7db40a58
 
-def write_globus_batch_file(globus_analysis_df: pd.DataFrame, dest_root_dir: str, root_dir,
-                            globus_batch_filename) -> None:
+    logging.debug(f"samples_df columns {samples_df.columns}, globus_df columns {globus_df.columns}")
+    globus_analysis_df = pd.merge(samples_df, globus_df, left_on='jdp_file_id', right_on='file_id')
     write_list = []
     for idx, row in globus_analysis_df.iterrows():
-        filepath = os.path.join(
-            root_dir, row.subdir, row["directory/path"], row.filename
-        )
+        filepath = os.path.join(root_dir, row.subdir, row['directory/path'], row.filename)
         dest_file_path = os.path.join(dest_root_dir, row.apGoldId, row.filename)
         write_list.append(f"{filepath} {dest_file_path}")
-
-    with open(globus_batch_filename, "w") as f:
-        f.write("\n".join(write_list))
+    globus_batch_filename = f"{project}_{samples_df['request_id'].unique()[0]}_{datetime.now().strftime('%Y-%m-%d_%H-%M-%S')}_globus_batch_file.txt"
+    with open(globus_batch_filename, 'w') as f:
+        f.write('\n'.join(write_list))
+    return globus_batch_filename, globus_analysis_df
 
 
 def submit_globus_batch_file(project: str, config_file: str):
@@ -203,83 +132,46 @@
     """
     config = configparser.ConfigParser()
     config.read(config_file)
-    jgi_globus_id = config["GLOBUS"]["jgi_globus_id"]
-    nersc_globus_id = config["GLOBUS"]["nersc_globus_id"]
+    jgi_globus_id = config['GLOBUS']['jgi_globus_id']
+    nersc_globus_id = config['GLOBUS']['nersc_globus_id']
 
-    batch_file, globus_analysis_df = create_globus_batch_file(project, config)
+    batch_file, globus_analysis_df = create_globus_batch_file(project,
+                                                              config)
 
-    output = subprocess.run(
-        ["globus", "transfer", "--batch", batch_file, jgi_globus_id, nersc_globus_id],
-        capture_output=True,
-        text=True,
-    )
+    output = subprocess.run(['globus', 'transfer', '--batch', batch_file, jgi_globus_id,
+                             nersc_globus_id], capture_output=True, text=True)
 
     logging.debug(output.stdout)
-<<<<<<< HEAD
-    globus_analysis_df.apply(
-        lambda x: update_sample_in_mongodb(x, {"file_status": "transferring"}), axis=1
-    )
-    insert_globus_status_into_mongodb(
-        output.stdout.split("\n")[1].split(":")[1], "submitted"
-    )
-=======
     globus_analysis_df.apply(lambda x: update_sample_in_mongodb(x, {'file_status': 'in transit'}), axis=1)
     insert_globus_status_into_mongodb(output.stdout.split('\n')[1].split(':')[1], 'submitted')
->>>>>>> 7db40a58
     return output.stdout
 
 
 def insert_globus_status_into_mongodb(task_id: str, task_status: str):
     mdb = get_mongo_db()
-    mdb.globus.insert_one({"task_id": task_id, "task_status": task_status})
+    mdb.globus.insert_one({'task_id': task_id, 'task_status': task_status})
 
 
-<<<<<<< HEAD
-def get_globus_task_status(task_id):
-    output = subprocess.run(
-        ["globus", "task", "show", task_id], capture_output=True, text=True
-    )
-    return output.stdout.split("\n")[6].split(":")[1].strip()
-=======
 def get_globus_task_status(task_id: str):
     output = subprocess.run(['globus', 'task', 'show', task_id], capture_output=True, text=True)
     return output.stdout.split('\n')[6].split(':')[1].strip()
->>>>>>> 7db40a58
 
 
 def update_globus_task_status(task_id: str, task_status: str):
     mdb = get_mongo_db()
-    mdb.globus.update_one({"task_id": task_id}, {"$set": {"task_status": task_status}})
+    mdb.globus.update_one({'task_id': task_id}, {'$set': {'task_status': task_status}})
 
 
 def update_globus_statuses():
     mdb = get_mongo_db()
-    tasks = [t for t in mdb.globus.find({"task_status": {"$ne": "SUCCEEDED"}})]
+    tasks = [t for t in mdb.globus.find({'task_status': {'$ne': 'SUCCEEDED'}})]
     for task in tasks:
-        task_status = get_globus_task_status(task["task_id"])
-        update_globus_task_status(task["task_id"], task_status)
+        task_status = get_globus_task_status(task['task_id'])
+        update_globus_task_status(task['task_id'], task_status)
 
 
-if __name__ == "__main__":
+if __name__ == '__main__':
     parser = argparse.ArgumentParser()
-<<<<<<< HEAD
-    parser.add_argument("project_name")
-    parser.add_argument("config_file")
-    parser.add_argument(
-        "-r", "--request_id", help="Globus request id (from file restoration api)"
-    )
-    parser.add_argument(
-        "-u",
-        "--update_globus_statuses",
-        action="store_true",
-        help="update globus task statuses",
-        default=False,
-    )
-
-    args = vars((parser.parse_args()))
-
-    if args["update_globus_statuses"]:
-=======
     parser.add_argument('project_name')
     parser.add_argument('config_file')
     parser.add_argument('-r', '--request_id', help='Globus request id (from file restoration api)')
@@ -293,9 +185,8 @@
     if args['get_project_manifests']:
         get_project_globus_manifests(args['project_name'], args['config_file'])
     elif args['update_globus_statuses']:
->>>>>>> 7db40a58
         update_globus_statuses()
-    elif args["request_id"]:
-        get_globus_manifest(args["request_id"], config_file=args["config_file"])
+    elif args['request_id']:
+        get_globus_manifest(args['request_id'], config_file=args['config_file'])
     else:
-        submit_globus_batch_file(args["project_name"], args["config_file"])+        submit_globus_batch_file(args['project_name'], args['config_file'])