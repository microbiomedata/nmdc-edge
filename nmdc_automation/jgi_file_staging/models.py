--- conflicted
+++ resolved
@@ -1,26 +1,22 @@
 from pydantic import BaseModel
 from datetime import datetime
-from typing import Optional, List
+from typing import Optional
 
 
 class Sample(BaseModel):
+    project: str
     apGoldId: str
     studyId: str
-    itsApId: int
-    projects: str
+    itsApId: str
     biosample_id: str
     seq_id: str
     file_name: str
     file_status: str
     file_size: int
     jdp_file_id: str
-    md5sum: Optional[str] = None
+    md5sum: Optional[str]
     analysis_project_id: str
     create_date: datetime = datetime.now()
-<<<<<<< HEAD
-    update_date: Optional[datetime] = None
-    request_id: Optional[str] = None
-=======
     update_date: Optional[datetime]
     request_id: Optional[str]
 
@@ -34,5 +30,4 @@
     project_name: str
     proposal_id: str
     nmdc_study_id: str
-    analysis_projects_dir: str
->>>>>>> 7db40a58
+    analysis_projects_dir: str