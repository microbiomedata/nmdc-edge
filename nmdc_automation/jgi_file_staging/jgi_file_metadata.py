--- conflicted
+++ resolved
@@ -36,11 +36,7 @@
 def get_request(url: str, ACCESS_TOKEN: str, delay=1.0) -> dict:
     headers = {"Authorization": f"Bearer {ACCESS_TOKEN}", "accept": ACCEPT, 'User-agent': 'nmdc bot 0.1'}
     time.sleep(delay)
-<<<<<<< HEAD
-    response = requests.get(url, headers=headers)
-=======
     response = requests.get(url, headers=headers, verify=eval(os.environ.get('VERIFY', 'False')))
->>>>>>> 3c08c936
     if response.status_code == 200:
         return response.json()
     else:
@@ -89,11 +85,7 @@
 
 def get_access_token() -> str:
     url = f'https://gold-ws.jgi.doe.gov/exchange?offlineToken={os.environ.get("OFFLINE_TOKEN")}'
-<<<<<<< HEAD
-    response = requests.get(url)
-=======
     response = requests.get(url, verify=eval(os.getenv('VERIFY', 'False')))
->>>>>>> 3c08c936
     sys.exit(f"get_access_token: {response.text}") if response.status_code != 200 else None
 
     return response.text
@@ -153,23 +145,14 @@
     gold_biosample_response = get_request(gold_biosample_url, ACCESS_TOKEN, delay=delay)
     if gold_biosample_response:
         return gold_biosample_response[0]['itsSpid']
-<<<<<<< HEAD
-    else:
-        # logging.debug(f"gold_biosample_response: {gold_biosample_response.text}")
-        return None
-=======
     return None
->>>>>>> 3c08c936
 
 
 def get_analysis_projects_from_proposal_id(proposal_id: int, ACCESS_TOKEN: str) -> List[dict]:
     gold_analysis_url = f'https://gold-ws.jgi.doe.gov/api/v1/analysis_projects?itsProposalId={proposal_id}'
     gold_analysis_data = get_request(gold_analysis_url, ACCESS_TOKEN)
-    if gold_analysis_data:
-        ap_type_gold_analysis_data = [proj for proj in gold_analysis_data if
+    ap_type_gold_analysis_data = [proj for proj in gold_analysis_data if
                                   proj['apType'] in ["Metagenome Analysis", "Metatranscriptome Analysis"]]
-    else:
-        ap_type_gold_analysis_data = []
     return ap_type_gold_analysis_data
 
 
