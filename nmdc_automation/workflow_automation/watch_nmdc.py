--- conflicted
+++ resolved
@@ -296,17 +296,6 @@
         jobid = job.job.submit_job()
         return jobid
 
-<<<<<<< HEAD
-    def get_failed_jobs(self):
-        """ Get failed jobs """
-        failed_jobs = []
-        for job in self.job_cache:
-            if not job.workflow.last_status:
-                continue
-            if job.workflow.last_status.lower() == "failed" and job.done:
-                failed_jobs.append(job)
-        return failed_jobs
-=======
     def report(self) -> List[dict]:
         """ Report the current state of the JobManager's job cache """
         job_reports = []
@@ -322,8 +311,6 @@
 
         return job_reports
 
-
->>>>>>> ed584cb0
 
 
 class RuntimeApiHandler:
