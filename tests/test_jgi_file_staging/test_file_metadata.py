--- conflicted
+++ resolved
@@ -68,57 +68,6 @@
     assert sequence_id == None
 
 
-<<<<<<< HEAD
-# def test_get_analysis_projects_from_proposal_id(mock_get):
-#     mock_get.return_value.json.return_value = pd.read_csv(
-#         Path.joinpath(FIXTURE_DIR, "grow_gold_analysis_projects.csv")
-#     ).to_dict("records")
-#     gold_analysis_data = get_analysis_projects_from_proposal_id("11111", "ed42ef155670")
-#     assert gold_analysis_data[0] == {
-#         "apGoldId": "Ga0499978",
-#         "apType": "Metagenome Analysis",
-#         "studyId": "Gs0149396",
-#         "itsApId": 1323348,
-#         "projects": "['Gp0587070']",
-#     }
-
-    # assert gold_analysis_data[5] == {
-    #     "apGoldId": "Ga0451723",
-    #     "apType": "Metagenome Analysis",
-    #     "studyId": "Gs0149396",
-    #     "itsApId": 1279803,
-    #     "projects": "['Gp0503551']",
-    # }
-
-
-# def test_sample_model_instance_creation(monkeypatch, grow_analysis_df):
-#     sample_dict = grow_analysis_df.to_dict("records")[0]
-#     sample_model = Sample(**sample_dict)
-#     assert sample_model.apGoldId == "Ga0499978"
-#     assert sample_model.studyId == "Gs0149396"
-#     assert sample_model.itsApId == 1323348
-#     assert sample_model.projects == "['Gp0587070']"
-#     assert sample_model.biosample_id == "Gb0305643"
-#     assert sample_model.seq_id == "s1323445"
-#     assert sample_model.file_name == "52614.1.394702.GCACTAAC-CCAAGACT.filtered-report.txt"
-#     assert sample_model.file_status == "RESTORED"
-#     assert sample_model.file_size == 3645
-#     assert sample_model.jdp_file_id == "6190d7d30de2fc3298da6f7a"
-#     assert sample_model.md5sum == "fcd87248b5922a8bd0d530bcb23bffae"
-#     assert sample_model.analysis_project_id == "p1323348"
-
-
-# @mongomock.patch(servers=(("localhost", 27017),), on_new="create")
-# def test_insert_samples_into_mongodb(monkeypatch, grow_analysis_df):
-#     monkeypatch.setenv("MONGO_DBNAME", "test_db")
-#     client = get_mongo_db()
-#     mdb = client["test_db"]
-#
-#     insert_samples_into_mongodb(grow_analysis_df.to_dict("records"))
-#     mdb = get_mongo_db()
-#     sample = mdb.samples.find_one({"apGoldId": "Ga0499978"})
-#     assert sample["studyId"] == "Gs0149396"
-=======
 def test_get_analysis_projects_from_proposal_id(mock_get):
     mock_data = pd.read_csv(Path.joinpath(FIXTURE_DIR, "grow_gold_analysis_projects.csv")).to_dict("records")
     mock_get.return_value.status_code = 200
@@ -168,5 +117,4 @@
     insert_samples_into_mongodb(grow_analysis_df.to_dict("records"))
     mdb = get_mongo_db()
     sample = mdb.samples.find_one({"apGoldId": "Ga0499978"})
-    assert sample["studyId"] == "Gs0149396"
->>>>>>> 3c08c936
+    assert sample["studyId"] == "Gs0149396"