--- conflicted
+++ resolved
@@ -1,22 +1,14 @@
 Workflows:
   - Name: Sequencing Noninterleaved
-<<<<<<< HEAD
     Collection: data_generation_set
     Enabled: True
-=======
-    Collection: omics_processing_set
->>>>>>> f0fb546e
     Filter Output Objects:
     - Metagenome Raw Read 1
     - Metagenome Raw Read 2
 
   - Name: Sequencing Interleaved
-<<<<<<< HEAD
     Collection: data_generation_set
     Enabled: True
-=======
-    Collection: omics_processing_set
->>>>>>> f0fb546e
     Filter Output Objects:
     - Metagenome Raw Reads
 
@@ -100,7 +92,6 @@
     Version: v1.0.7
     Collection: workflow_execution_set
     WDL: make_interleave_reads.wdl
-    Input_prefix: make_interleaved_reads
     Inputs:
       proj: "{activity_id}"
       input_file_1: do:Metagenome Raw Read 1
@@ -304,7 +295,6 @@
     Type: nmdc:MAGsAnalysis
     Enabled: True
     Git_repo: https://github.com/microbiomedata/mg_annotation
-    Git_repo: https://github.com/microbiomedata/metaMAGs
     Version: v1.0.6
     WDL: mbin_nmdc.wdl
     Collection: workflow_execution_set
