
<svg
    xmlns="http://www.w3.org/2000/svg"
    xmlns:xlink="http://www.w3.org/1999/xlink"
    width="70.0"
    height="20"
    role="img"
<<<<<<< HEAD
    aria-label="tests: 114"
=======
    aria-label="tests: 100"
>>>>>>> 3c08c936
>
    <style>
        rect {
            height: 20px;
        }

        text {
            text-rendering: geometricPrecision;
            dominant-baseline: middle;
            text-anchor: middle;
            font-family: Verdana,Geneva,DejaVu Sans,sans-serif;
            font-size: 11.4px;
            fill: #fff;
        }

        .shadow {
            transform: translate(1px, 1px);
            fill: #010101;
        }
    </style>
<<<<<<< HEAD
    <title>tests: 114</title>
=======
    <title>tests: 100</title>
>>>>>>> 3c08c936
    <linearGradient id="s" x2="0" y2="100%">
        <stop offset="0" stop-color="#bbb" stop-opacity=".1"/>
        <stop offset="1" stop-opacity=".1"/>
    </linearGradient>
    <clipPath id="r">
        <rect width="100%" rx="3" fill="#fff"/>
    </clipPath>
    <g clip-path="url(#r)" >
        <g>
            <rect width="37.5" fill="#555"/>
            <text x="18.75" y="10.0" class="shadow">tests</text>
            <text x="18.75" y="10.0">tests</text>
        </g>
        <g transform="translate(37.5 0)">
            <rect width="32.5" fill="#4c1"/>
<<<<<<< HEAD
            <text x="16.25" y="10.0" class="shadow">114</text>
            <text x="16.25" y="10.0">114</text>
=======
            <text x="16.25" y="10.0" class="shadow">100</text>
            <text x="16.25" y="10.0">100</text>
>>>>>>> 3c08c936
        </g>
        <rect width="100%" height="100%" fill="url(#s)"/>
    </g>
</svg><|MERGE_RESOLUTION|>--- conflicted
+++ resolved
@@ -5,11 +5,7 @@
     width="70.0"
     height="20"
     role="img"
-<<<<<<< HEAD
-    aria-label="tests: 114"
-=======
     aria-label="tests: 100"
->>>>>>> 3c08c936
 >
     <style>
         rect {
@@ -30,11 +26,7 @@
             fill: #010101;
         }
     </style>
-<<<<<<< HEAD
-    <title>tests: 114</title>
-=======
     <title>tests: 100</title>
->>>>>>> 3c08c936
     <linearGradient id="s" x2="0" y2="100%">
         <stop offset="0" stop-color="#bbb" stop-opacity=".1"/>
         <stop offset="1" stop-opacity=".1"/>
@@ -50,13 +42,8 @@
         </g>
         <g transform="translate(37.5 0)">
             <rect width="32.5" fill="#4c1"/>
-<<<<<<< HEAD
-            <text x="16.25" y="10.0" class="shadow">114</text>
-            <text x="16.25" y="10.0">114</text>
-=======
             <text x="16.25" y="10.0" class="shadow">100</text>
             <text x="16.25" y="10.0">100</text>
->>>>>>> 3c08c936
         </g>
         <rect width="100%" height="100%" fill="url(#s)"/>
     </g>
