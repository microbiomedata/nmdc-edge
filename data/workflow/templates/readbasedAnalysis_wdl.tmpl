--- conflicted
+++ resolved
@@ -3,21 +3,6 @@
 import "readbasedanalysis_preprocess.wdl" as readbasedanalysis_preprocess
 import "readbasedAnalysis_output.wdl" as readbasedAnalysis_output
 
-<<<<<<< HEAD
-input {
-    Array[File] <WORKFLOW>_reads
-    Int         <WORKFLOW>_cpu = 4
-    String      <WORKFLOW>_prefix
-    String      <WORKFLOW>_outdir
-    Boolean     <WORKFLOW>_paired = false
-    Boolean     <WORKFLOW>_short_read = true
-    Boolean     <WORKFLOW>_long_read = <WORKFLOW>_short_read == false
-    String      <WORKFLOW>_container = "microbiomedata/nmdc_taxa_profilers:1.0.5"
-    String      <WORKFLOW>_db_gottcha2 = "/refdata/GOTTCHA2_fungal/gottcha_db.BAVFPt.species.fna"
-    String      <WORKFLOW>_db_kraken2 = "/refdata/Kraken2"
-    String      <WORKFLOW>_db_centrifuge = "/refdata/Centrifuge/hpv"
-}
-=======
 workflow main_workflow {
     input {
         Array[File] <WORKFLOW>_reads
@@ -25,56 +10,44 @@
         String      <WORKFLOW>_prefix
         String      <WORKFLOW>_outdir
         Boolean     <WORKFLOW>_paired = false
+        Boolean     <WORKFLOW>_short_read = true
+        Boolean     <WORKFLOW>_long_read = <WORKFLOW>_short_read == false
         String      <WORKFLOW>_container = "microbiomedata/nmdc_taxa_profilers:1.0.5"
         String      <WORKFLOW>_db_gottcha2 = "/refdata/GOTTCHA2_fungal/gottcha_db.BAVFPt.species.fna"
         String      <WORKFLOW>_db_kraken2 = "/refdata/Kraken2"
         String      <WORKFLOW>_db_centrifuge = "/refdata/Centrifuge/hpv"
     }
->>>>>>> d6ccf0dc
 
-    call readbasedanalysis_preprocess.preprocess as preprocess {
-        input:
-            input_files=<WORKFLOW>_reads,
-            paired=<WORKFLOW>_paired
+        call readbasedanalysis_preprocess.preprocess as preprocess {
+            input:
+                input_files=<WORKFLOW>_reads,
+                paired=<WORKFLOW>_paired
+        }
+
+    call <WORKFLOW>.ReadbasedAnalysis as <ALIAS> {
+        input: 
+            input_file=select_first([preprocess.input_file_gz, [""]]), 
+            cpu=<WORKFLOW>_cpu,
+            proj=<WORKFLOW>_prefix, 
+            paired=<WORKFLOW>_paired,
+            long_read=<WORKFLOW>_long_read,
+            db_gottcha2=<WORKFLOW>_db_gottcha2, 
+            db_kraken2=<WORKFLOW>_db_kraken2, 
+            db_centrifuge=<WORKFLOW>_db_centrifuge
     }
 
-<<<<<<< HEAD
-call <WORKFLOW>.ReadbasedAnalysis as <ALIAS> {
-    input: 
-        input_file=select_first([preprocess.input_file_gz, [""]]), 
-        cpu=<WORKFLOW>_cpu,
-        proj=<WORKFLOW>_prefix, 
-        paired=<WORKFLOW>_paired,
-        long_read=<WORKFLOW>_long_read,
-        db_gottcha2=<WORKFLOW>_db_gottcha2, 
-        db_kraken2=<WORKFLOW>_db_kraken2, 
-        db_centrifuge=<WORKFLOW>_db_centrifuge
-}
-=======
-    call <WORKFLOW>.ReadbasedAnalysis as <ALIAS> {
-        input:
-            input_file= select_first([preprocess.input_file_gz, [""]]),
-            cpu=<WORKFLOW>_cpu,
-            proj=<WORKFLOW>_prefix,
-            paired=<WORKFLOW>_paired,
-            db_gottcha2=<WORKFLOW>_db_gottcha2,
-            db_kraken2=<WORKFLOW>_db_kraken2,
-            db_centrifuge=<WORKFLOW>_db_centrifuge
-    }
->>>>>>> d6ccf0dc
-
     call readbasedAnalysis_output.readbasedAnalysis_output as readbasedAnalysis_output {
-        input:
+        input: 
             outdir=<WORKFLOW>_outdir,
-            gottcha2_report_tsv=ReadbasedAnalysis.final_gottcha2_report_tsv,
+            gottcha2_report_tsv=ReadbasedAnalysis.final_gottcha2_report_tsv, 
             gottcha2_full_tsv=ReadbasedAnalysis.final_gottcha2_full_tsv,
-            gottcha2_krona_html=ReadbasedAnalysis.final_gottcha2_krona_html,
+            gottcha2_krona_html=ReadbasedAnalysis.final_gottcha2_krona_html, 
             kraken2_report_tsv=ReadbasedAnalysis.final_kraken2_report_tsv,
-            kraken2_classification_tsv=ReadbasedAnalysis.final_kraken2_classification_tsv,
+            kraken2_classification_tsv=ReadbasedAnalysis.final_kraken2_classification_tsv, 
             kraken2_krona_html=ReadbasedAnalysis.final_kraken2_krona_html,
             centrifuge_report_tsv=ReadbasedAnalysis.final_centrifuge_report_tsv,
             centrifuge_classification_tsv=ReadbasedAnalysis.final_centrifuge_classification_tsv,
-            centrifuge_krona_html=ReadbasedAnalysis.final_centrifuge_krona_html,
+            centrifuge_krona_html=ReadbasedAnalysis.final_centrifuge_krona_html, 
             PREFIX=ReadbasedAnalysis_prefix
     }
 }