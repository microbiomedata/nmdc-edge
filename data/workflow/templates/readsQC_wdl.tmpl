<<<<<<< HEAD
input {
    Array[File] <WORKFLOW>_input_files
    String      <WORKFLOW>_outdir
    Boolean     <WORKFLOW>_input_interleaved=true
    Boolean     <WORKFLOW>_short_read=true
    Array[File] <WORKFLOW>_input_fq1
    Array[File] <WORKFLOW>_input_fq2
    String      <WORKFLOW>_prefix
    String      <WORKFLOW>_vis_container="microbiomedata/fastqc_vis:1.1"
}

call readsqc_preprocess.readsqc_preprocess as readsqc_preprocess {
    input:
        input_files=<WORKFLOW>_input_files,
        input_fq1=<WORKFLOW>_input_fq1,
        input_fq2=<WORKFLOW>_input_fq2,
        outdir='preprocessed',
        input_interleaved=<WORKFLOW>_input_interleaved,
        shortRead=<WORKFLOW>_short_read
}

scatter (file in select_first([readsqc_preprocess.input_files_gz, [""]])) {
    call <WORKFLOW>.rqcfilter as nmdc_rqcfilter_call {
        input:
            input_files=[file],
            input_fq1=[],
            input_fq2=[],
            proj=<WORKFLOW>_prefix,
            interleaved=true,
            shortRead=<WORKFLOW>_short_read
=======
version <VERSION>
import "<WDL_IMPORT>" as <WORKFLOW>
import "readsqc_output.wdl" as ReadsQC_output
import "readsqc_preprocess.wdl" as readsqc_preprocess

workflow main_workflow {
    input {
        Array[File] <WORKFLOW>_input_files
        String      <WORKFLOW>_outdir
        Boolean     <WORKFLOW>_input_interleaved=true
        Array[File] <WORKFLOW>_input_fq1
        Array[File] <WORKFLOW>_input_fq2
        String      <WORKFLOW>_prefix
        String      <WORKFLOW>_vis_container="microbiomedata/fastqc_vis:1.0"
    }

    call readsqc_preprocess.readsqc_preprocess as readsqc_preprocess {
        input:
            input_files=<WORKFLOW>_input_files,
            input_fq1=<WORKFLOW>_input_fq1,
            input_fq2=<WORKFLOW>_input_fq2,
            outdir=<WORKFLOW>_outdir,
            input_interleaved=<WORKFLOW>_input_interleaved
    }

    scatter (file in select_first([readsqc_preprocess.input_files_gz, [""]])) {
        call <WORKFLOW>.ShortReadsQC  as nmdc_rqcfilter_call {
            input:
                input_files=<WORKFLOW>_input_files,
                input_fq1=<WORKFLOW>_input_fq1,
                input_fq2=<WORKFLOW>_input_fq2,
                proj=<WORKFLOW>_prefix,
                interleaved=<WORKFLOW>_input_interleaved
        }
>>>>>>> d6ccf0dc
    }

<<<<<<< HEAD
call <WORKFLOW>_output.readsqc_output as readsqc_output {
    input:
        input_files = select_all(nmdc_rqcfilter_call.filtered_final),
        input_files_prefix = select_first([readsqc_preprocess.input_files_prefix, []]),
        filtered_stats_final = select_all(nmdc_rqcfilter_call.filtered_stats_final),
        filtered_stats2_final = select_all(nmdc_rqcfilter_call.filtered_stats2_final),
        filtered_stat_json = select_all(nmdc_rqcfilter_call.stats),
        rqc_info = select_all(nmdc_rqcfilter_call.rqc_info),
        outdir = <WORKFLOW>_outdir,
        vis_container = <WORKFLOW>_vis_container
=======
    call <WORKFLOW>_output.readsqc_output as readsqc_output {
        input:
            input_files = nmdc_rqcfilter_call.filtered_final,
            input_files_prefix = select_first([readsqc_preprocess.input_files_prefix, [""]]),
            filtered_stats_final = nmdc_rqcfilter_call.filtered_stats_final,
            filtered_stats2_final = nmdc_rqcfilter_call.filtered_stats2_final,
            filtered_stat_json = nmdc_rqcfilter_call.filter_stat_json,
            rqc_info = nmdc_rqcfilter_call.rqc_info,
            outdir=<WORKFLOW>_outdir,
            vis_container=<WORKFLOW>_vis_container
    }
>>>>>>> d6ccf0dc
}<|MERGE_RESOLUTION|>--- conflicted
+++ resolved
@@ -1,21 +1,26 @@
-<<<<<<< HEAD
-input {
-    Array[File] <WORKFLOW>_input_files
-    String      <WORKFLOW>_outdir
-    Boolean     <WORKFLOW>_input_interleaved=true
-    Boolean     <WORKFLOW>_short_read=true
-    Array[File] <WORKFLOW>_input_fq1
-    Array[File] <WORKFLOW>_input_fq2
-    String      <WORKFLOW>_prefix
-    String      <WORKFLOW>_vis_container="microbiomedata/fastqc_vis:1.1"
-}
+version <VERSION>
+import "<WDL_IMPORT>" as <WORKFLOW>
+import "readsqc_output.wdl" as readsqc_output
+import "readsqc_preprocess.wdl" as readsqc_preprocess
+
+workflow main_workflow {
+    input {
+        Array[File] <WORKFLOW>_input_files
+        String      <WORKFLOW>_outdir
+        Boolean     <WORKFLOW>_input_interleaved=true
+        Boolean     <WORKFLOW>_short_read=true
+        Array[File] <WORKFLOW>_input_fq1
+        Array[File] <WORKFLOW>_input_fq2
+        String      <WORKFLOW>_prefix
+        String      <WORKFLOW>_vis_container="microbiomedata/fastqc_vis:1.1"
+    }
 
 call readsqc_preprocess.readsqc_preprocess as readsqc_preprocess {
     input:
         input_files=<WORKFLOW>_input_files,
         input_fq1=<WORKFLOW>_input_fq1,
         input_fq2=<WORKFLOW>_input_fq2,
-        outdir='preprocessed',
+        outdir=<WORKFLOW>_outdir,
         input_interleaved=<WORKFLOW>_input_interleaved,
         shortRead=<WORKFLOW>_short_read
 }
@@ -29,45 +34,9 @@
             proj=<WORKFLOW>_prefix,
             interleaved=true,
             shortRead=<WORKFLOW>_short_read
-=======
-version <VERSION>
-import "<WDL_IMPORT>" as <WORKFLOW>
-import "readsqc_output.wdl" as ReadsQC_output
-import "readsqc_preprocess.wdl" as readsqc_preprocess
+    }
+}
 
-workflow main_workflow {
-    input {
-        Array[File] <WORKFLOW>_input_files
-        String      <WORKFLOW>_outdir
-        Boolean     <WORKFLOW>_input_interleaved=true
-        Array[File] <WORKFLOW>_input_fq1
-        Array[File] <WORKFLOW>_input_fq2
-        String      <WORKFLOW>_prefix
-        String      <WORKFLOW>_vis_container="microbiomedata/fastqc_vis:1.0"
-    }
-
-    call readsqc_preprocess.readsqc_preprocess as readsqc_preprocess {
-        input:
-            input_files=<WORKFLOW>_input_files,
-            input_fq1=<WORKFLOW>_input_fq1,
-            input_fq2=<WORKFLOW>_input_fq2,
-            outdir=<WORKFLOW>_outdir,
-            input_interleaved=<WORKFLOW>_input_interleaved
-    }
-
-    scatter (file in select_first([readsqc_preprocess.input_files_gz, [""]])) {
-        call <WORKFLOW>.ShortReadsQC  as nmdc_rqcfilter_call {
-            input:
-                input_files=<WORKFLOW>_input_files,
-                input_fq1=<WORKFLOW>_input_fq1,
-                input_fq2=<WORKFLOW>_input_fq2,
-                proj=<WORKFLOW>_prefix,
-                interleaved=<WORKFLOW>_input_interleaved
-        }
->>>>>>> d6ccf0dc
-    }
-
-<<<<<<< HEAD
 call <WORKFLOW>_output.readsqc_output as readsqc_output {
     input:
         input_files = select_all(nmdc_rqcfilter_call.filtered_final),
@@ -78,17 +47,4 @@
         rqc_info = select_all(nmdc_rqcfilter_call.rqc_info),
         outdir = <WORKFLOW>_outdir,
         vis_container = <WORKFLOW>_vis_container
-=======
-    call <WORKFLOW>_output.readsqc_output as readsqc_output {
-        input:
-            input_files = nmdc_rqcfilter_call.filtered_final,
-            input_files_prefix = select_first([readsqc_preprocess.input_files_prefix, [""]]),
-            filtered_stats_final = nmdc_rqcfilter_call.filtered_stats_final,
-            filtered_stats2_final = nmdc_rqcfilter_call.filtered_stats2_final,
-            filtered_stat_json = nmdc_rqcfilter_call.filter_stat_json,
-            rqc_info = nmdc_rqcfilter_call.rqc_info,
-            outdir=<WORKFLOW>_outdir,
-            vis_container=<WORKFLOW>_vis_container
-    }
->>>>>>> d6ccf0dc
 }