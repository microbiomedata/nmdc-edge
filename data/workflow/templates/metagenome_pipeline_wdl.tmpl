--- conflicted
+++ resolved
@@ -75,6 +75,7 @@
         File    metaMAGs_ec_file = metaAnnotation_call.ec_tsv
         File    metaMAGs_ko_file = metaAnnotation_call.ko_tsv
         File    metaMAGs_pfam_file = metaAnnotation_call.pfam_gff
+        File    metaMAGs_crispr_file = metaAnnotation_call.crt_crisprs
         File    metaMAGs_tigrfam_file = metaAnnotation_call.tigrfam_gff
         File    metaMAGs_cath_funfam_file = metaAnnotation_call.cath_funfam_gff
         File    metaMAGs_smart_file = metaAnnotation_call.smart_gff
@@ -203,35 +204,6 @@
             opaver_web_path=metaAnnotation_opaver_web_path
   }
 
-<<<<<<< HEAD
-=======
-	
-	## MAGs workflow
-	String? metaMAGs_outdir
-	String  metaMAGs_proj
-	File? metaMAGs_contig_file =  metaAssembly_call.contig
-	File? metaMAGs_sam_file =metaAssembly_call.bam
-	File? metaMAGs_gff_file = metaAnnotation_call.functional_gff
-	File? metaMAGs_proteins_file = metaAnnotation_call.proteins_faa
-    File? metaMAGs_cog_file = metaAnnotation_call.cog_gff
-    File? metaMAGs_ec_file = metaAnnotation_call.ec_tsv
-    File? metaMAGs_ko_file = metaAnnotation_call.ko_tsv
-    File? metaMAGs_pfam_file = metaAnnotation_call.pfam_gff
-    File? metaMAGs_tigrfam_file = metaAnnotation_call.tigrfam_gff
-    File? metaMAGs_crispr_file = metaAnnotation_call.crt_crisprs
-    File? metaMAGs_product_names_file = metaAnnotation_call.product_names_tsv
-    File? metaMAGs_gene_phylogeny_file = metaAnnotation_call.gene_phylogeny_tsv
-    File? metaMAGs_lineage_file = metaAnnotation_call.lineage_tsv
-	File? metaMAGs_map_file
-	Int metaMAGs_cpu=16
-	Int metaMAGs_threads=64
-	Int metaMAGs_pthreads=1
-	String metaMAGs_database="/refdata/GTDBTK_DB/gtdbtk_release207_v2"
-    String checkm_db="/refdata/CheckM_DB/checkm_data_2015_01_16"
-	String eukcc2_db="/refdata/EUKCC2_DB/eukcc2_db_ver_1.2"
-	
-
->>>>>>> 7192ef74
     call metaMAGs.nmdc_mags as metaMAGs_call {
         input:
             proj=metaMAGs_proj,
@@ -249,16 +221,12 @@
             gene_phylogeny_file=metaMAGs_gene_phylogeny_file,
             lineage_file=metaMAGs_lineage_file,
             map_file=metaMAGs_map_file,
-<<<<<<< HEAD
             scratch_dir=metaMAGs_outdir,
-=======
->>>>>>> 7192ef74
             cpu=metaMAGs_cpu,
             threads=metaMAGs_threads,
             pthreads=metaMAGs_pthreads,
             gtdbtk_db=metaMAGs_database,
             checkm_db=checkm_db,
-<<<<<<< HEAD
             eukcc2_db=eukcc2_db,
             package_container=metaMAGsVis_container,
             container=metaMAGs_container
@@ -269,16 +237,6 @@
             container = metaMAGsVis_container,
             pdf_files = [metaMAGs_call.barplot,metaMAGs_call.heatmap]
     }
-=======
-			eukcc2_db=eukcc2_db,
-            scratch_dir=metaMAGs_outdir
-    }
-	call metaMAGsOutput.pdf_to_png as metaMAGs_vis {
-		input:
-			outdir = metaMAGs_outdir,
-    		pdf_files = [metaMAGs_call.barplot,metaMAGs_call.heatmap]
-	}
->>>>>>> 7192ef74
 
     call finish {
         input: 
