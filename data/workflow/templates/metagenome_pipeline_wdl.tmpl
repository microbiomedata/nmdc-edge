--- conflicted
+++ resolved
@@ -1,28 +1,15 @@
 version 1.0
 
-<<<<<<< HEAD
-import "https://raw.githubusercontent.com/microbiomedata/ReadsQC/refs/tags/v1.0.14/rqcfilter.wdl" as readsQC
-import "readsqc_preprocess.wdl" as readsqc_preprocess
-import "readsqc_output.wdl" as readsqc_output
-import "https://raw.githubusercontent.com/microbiomedata/ReadbasedAnalysis/refs/tags/v1.0.10/ReadbasedAnalysis.wdl" as readbasedAnalysis
-=======
 import "<READSQC_WDL>" as readsQC
 import "readsqc_preprocess.wdl" as readsqc_preprocess
 import "readsqc_output.wdl" as readsqc_output
 import "<READBASEDANALYSIS_WDL>" as readbasedAnalysis
->>>>>>> d6ccf0dc
 import "readbasedanalysis_preprocess.wdl" as readbasedanalysis_preprocess
 import "readbasedAnalysis_output.wdl" as readbasedAnalysis_output
+import "nmdcEDGE_assembly.wdl" as metaAssembly
 import "<ANNOTATION_WDL>" as metaAnnotation
-import "<ASSEMBLY_WDL>" as  metaAssembly
-import "preprocess.wdl" as metaAssembly_preprocess
 import "annotation_output.wdl" as metaAnnotationOutput
-<<<<<<< HEAD
-import "https://raw.githubusercontent.com/microbiomedata/metaMAGs/v1.3.11/mbin_nmdc.wdl" as metaMAGs
-=======
 import "<MAGS_WDL>" as metaMAGs
-import "viral-plasmid_wf.wdl" as viralPlasmid
->>>>>>> d6ccf0dc
 import "mbin_nmdc_output.wdl" as metaMAGsOutput
 import "viral-plasmid_wf.wdl" as viralPlasmid
 
@@ -200,13 +187,9 @@
             quast_container=metaAssembly_quast_container,
             memory=metaAssembly_memory,
             threads=metaAssembly_threads,
-<<<<<<< HEAD
             input_interleaved = true,
             input_fq1=input_fq1,
             input_fq2=input_fq2,
-=======
-            input_file=preprocess.input_file_gz,
->>>>>>> d6ccf0dc
             proj=proj,
             shortRead=short_read
     }
