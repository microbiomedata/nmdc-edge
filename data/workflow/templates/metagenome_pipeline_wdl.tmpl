--- conflicted
+++ resolved
@@ -1,5 +1,4 @@
 import "rqcfilter.wdl" as readsQC
-import "readsqc_preprocess.wdl" as readsqc_preprocess
 import "ReadbasedAnalysis.wdl" as readbasedAnalysis
 import "jgi_assembly.wdl" as metaAssembly
 import "annotation_full.wdl" as metaAnnotation
@@ -72,7 +71,6 @@
 
     }
 
-    Array[File]? readbasedAnalysis_reads = nmdc_rqcfilter_call.filtered_final
 	## ReadbasedAnalysis workflow
 	Map[String, Boolean] readbasedAnalysis_enabled_tools = {
 		"gottcha2": true,
@@ -182,17 +180,11 @@
 	File? metaMAGs_map_file
 	File? metaMAGs_domain_file
 	Int metaMAGs_cpu=16
-<<<<<<< HEAD
-	Int metaMAGs_pplacer_cpu=1
-	String metaMAGs_database="/refdata/GTDBTK_DB"
-	String metaMAGs_container = "microbiomedata/nmdc_mbin:0.1.6"
-=======
 	Int metaMAGs_threads=64
 	Int metaMAGs_pthreads=1
 	String metaMAGs_database="/refdata/GTDBTK_DB/gtdbtk_release207_v2"
     String checkm_db="/refdata/CheckM_DB/checkm_data_2015_01_16"
     String metaMAGs_container = "microbiomedata/nmdc_mbin@sha256:bb1dd3bad177f7a49fa79713f16181d6143dab904b462c7429b3085bb84410f9"
->>>>>>> e09feb25
 	
 
 		call metaMAGs.nmdc_mags as metaMAGs_call {
@@ -223,9 +215,7 @@
 				scratch_dir=metaMAGs_outdir,
 				container=metaMAGs_container
 		}
-<<<<<<< HEAD
-
-=======
+
 		call metaMAGsOutput.mbin_nmdc_output as mbin_nmdc_output {
           input:
             proj_name=metaMAGs_proj_name,
@@ -246,8 +236,7 @@
             outdir=metaMAGs_outdir
         }
 	}
->>>>>>> e09feb25
-	
+
 	call finish {
 		input: container="microbiomedata/workflowmeta:1.0.5.1",
 			proj= metaAssembly_rename_contig_prefix,
@@ -300,20 +289,11 @@
 			checkm=metaMAGs_call.final_checkm,
 			bac_summary = metaMAGs_call.final_gtdbtk_bac_summary,
 			ar_summary = metaMAGs_call.final_gtdbtk_ar_summary,
-<<<<<<< HEAD
-			final_hqmq_bins = metaMAGs_call.final_hqmq_bins,
-			metabat_bins = metaMAGs_call.metabat_bins,
-			mags_stats_json=metaMAGs_call.final_stats,
-			mags_stats_tsv=metaMAGs_call.final_stats_tsv,
-			hqmq_bin_fasta_files=metaMAGs_call.hqmq_bin_fasta_files,
-			bin_fasta_files=metaMAGs_call.bin_fasta_files,
-=======
 			final_hqmq_bins = metaMAGs_call.final_hqmq_bins_zip,
 			mags_stats_json=metaMAGs_call.stats_json,
 			mags_stats_tsv=metaMAGs_call.tsv_stats,
 			hqmq_bin_fasta_files=if (DoMetaMAGs) then metaMAGs_call.hqmq_bin_fasta_files else [start.start_file],
 			bin_fasta_files=if (DoMetaMAGs) then metaMAGs_call.bin_fasta_files else [start.start_file],
->>>>>>> e09feb25
 			qadir=readsQC_outdir,
 			assemdir=metaAssembly_outdir,
 			annodir=metaAnnotation_outdir,
