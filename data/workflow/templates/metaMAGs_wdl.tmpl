--- conflicted
+++ resolved
@@ -20,10 +20,7 @@
     String <WORKFLOW>_gtdbtk_db="/refdata/GTDBTK_DB"
     String <WORKFLOW>_checkm_db="/refdata/CheckM_DB/checkm_data_2015_01_16"
     String <WORKFLOW>_eukcc2_db="/refdata/eukcc2_db_ver_1.2"
-<<<<<<< HEAD
-    String metaMAGsVis_container = "microbiomedata/nmdc_mbin_vis:0.4.0"
-=======
->>>>>>> 27de91dd
+
 
 
     call <WORKFLOW>.nmdc_mags  as <ALIAS> {
@@ -39,13 +36,8 @@
 
     call mbin_nmdc_output.pdf_to_png as metaMAGs_vis {
 		input:
-<<<<<<< HEAD
-			outdir = <WORKFLOW>_outdir
-    		container = metaMAGsVis_container
-=======
 			outdir = <WORKFLOW>_outdir,
->>>>>>> 27de91dd
-    		pdf_files = [<ALIAS>.barplot,<ALIAS>.heatmap]
+    	pdf_files = [<ALIAS>.barplot,<ALIAS>.heatmap]
 	}
 
     output {
