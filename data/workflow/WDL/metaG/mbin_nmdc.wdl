workflow nmdc_mags {
    String proj_name
    String contig_file
    String sam_file
    String gff_file
    String proteins_file
    String cog_file
    String ec_file
    String ko_file
    String pfam_file
    String tigrfam_file
    String cath_funfam_file
    String smart_file
    String supfam_file
    String product_names_file
    String gene_phylogeny_file
    String lineage_file
    File? map_file
    File? domain_file
    String? scratch_dir
    Int cpu=32
    Int threads=64
    Int pthreads=1
    String gtdbtk_db="/refdata/GTDBTK_DB/gtdbtk_release207_v2"
    String checkm_db="/refdata/CheckM_DB/checkm_data_2015_01_16"
    String container = "microbiomedata/nmdc_mbin@sha256:bb1dd3bad177f7a49fa79713f16181d6143dab904b462c7429b3085bb84410f9"

    call stage {
        input:
            container=container,
            contig_file=contig_file,
            sam_file=sam_file,
            gff_file=gff_file,
            proteins_file=proteins_file,
            cog_file=cog_file,
            ec_file=ec_file,
            ko_file=ko_file,
            pfam_file=pfam_file,
            tigrfam_file=tigrfam_file,
            cath_funfam_file=cath_funfam_file,
            smart_file=smart_file,
            supfam_file=supfam_file,
            product_names_file=product_names_file,
            gene_phylogeny_file=gene_phylogeny_file,
            lineage_file=lineage_file
    }

    call mbin_nmdc {
        input:  
                name=proj_name,
                fna = stage.contig,
                aln = stage.sam,
                gff = stage.gff,
                lineage=stage.lineage_tsv,
                threads =  threads,
                pthreads = pthreads,
                gtdbtk_env = gtdbtk_db,
                checkm_env = checkm_db,
                mbin_container = container
    }
    call package {
         input:  bins=mbin_nmdc.hqmq_bin_fasta_files,
                 json_stats=mbin_nmdc.stats_json,
                 gff_file=stage.gff,
                 proteins_file=stage.proteins,
                 cog_file=stage.cog,
                 ec_file=stage.ec,
                 ko_file=stage.ko,
                 pfam_file=stage.pfam,
                 tigrfam_file=stage.tigrfam,
                 cath_funfam_file=stage.cath_funfam,
                 smart_file=stage.smart,
                 supfam_file=stage.supfam,
                 product_names_file=stage.product_names,
                 container=container
    }

    call finish_mags {
        input:
        container="microbiomedata/workflowmeta:1.1.1",
        contigs=stage.contig,
        anno_gff=stage.gff,
        sorted_bam=stage.sam,
        proj=proj_name,
        start=stage.start,
        checkm = mbin_nmdc.checkm,
        bacsum= mbin_nmdc.bacsum,
        arcsum = mbin_nmdc.arcsum,
        short = mbin_nmdc.short,
        low = mbin_nmdc.low,
        unbinned = mbin_nmdc.unbinned,
        checkm = mbin_nmdc.checkm,
        mbin_sdb = mbin_nmdc.mbin_sdb,
        mbin_version = mbin_nmdc.mbin_version,
        stats_json = mbin_nmdc.stats_json,
        stats_tsv = mbin_nmdc.stats_tsv,
        hqmq_bin_fasta_files = mbin_nmdc.hqmq_bin_fasta_files,
        bin_fasta_files = mbin_nmdc.bin_fasta_files,
        hqmq_bin_tarfiles = package.hqmq_bin_tarfiles

    }

    output {
        File final_hqmq_bins_zip = finish_mags.final_hqmq_bins_zip
        File final_gtdbtk_bac_summary = finish_mags.final_gtdbtk_bac_summary
        File final_gtdbtk_ar_summary = finish_mags.final_gtdbtk_ar_summary
        File short = finish_mags.final_short
        File low = finish_mags.final_lowDepth_fa
        File final_unbinned_fa  = finish_mags.final_unbinned_fa
        File final_checkm = finish_mags.final_checkm
        File mags_version = finish_mags.final_version
        String start = stage.start
        File stats_json = mbin_nmdc.stats_json
        File bacsum = mbin_nmdc.bacsum
        File arcsum = mbin_nmdc.arcsum
        Array[File] bin_fasta_files = mbin_nmdc.bin_fasta_files
        Array[File] hqmq_bin_fasta_files = mbin_nmdc.hqmq_bin_fasta_files
        File tsv_stats = mbin_nmdc.stats_tsv
    }


}

task mbin_nmdc {
    
    File fna
    File aln
    File gff
    File lineage
    String name
    Int? threads
    Int? pthreads
    String gtdbtk_env
    String checkm_env
    String mbin_container
    

<<<<<<< HEAD
     command {
        export TIME="time result\ncmd:%C\nreal %es\nuser %Us \nsys  %Ss \nmemory:%MKB \ncpu %P"
        set -eo pipefail
        # Capture the start time
        date --iso-8601=seconds > start.txt
        # set TMPDIR to avoid AF_UNIX path too long error 
        export TMPDIR=/tmp
        #export TMPDIR=$HOME 
        export GTDBTK_DATA_PATH=${database}
        mbin_nmdc.py ${"--map " + map} ${"--domain " + domain} ${"--scratch_dir " + scratch_dir} --pplacer_cpu ${pplacer_cpu} --cpu ${cpu} ${name} ${fasta} ${sam} ${gff}
=======
    command<<<
        export GTDBTK_DATA_PATH=${gtdbtk_env}
        export CHECKM_DATA_PATH=${checkm_env}
        mbin.py ${"--threads " + threads} ${"--pthreads " + pthreads} --fna ${fna} --gff ${gff} --aln ${aln} --lintsv ${lineage}
>>>>>>> e09feb25
        mbin_stats.py $PWD
        mbin_versions.py > mbin_nmdc_versions.log
        touch MAGs_stats.tsv
    
        if [ -f  gtdbtk-output/gtdbtk.bac120.summary.tsv ]; then
            echo "bacterial summary exists."
        else
            mkdir -p gtdbtk-output
            echo "No Bacterial Results for ${name}" > gtdbtk-output/gtdbtk.bac120.summary.tsv
        fi

        if [ -f  gtdbtk-output/gtdbtk.ar122.summary.tsv ]; then
            echo "archaeal summary exists."
        else
            mkdir -p gtdbtk-output
            echo "No Archaeal Results for ${name}" > gtdbtk-output/gtdbtk.ar122.summary.tsv
        fi

        if [ -f checkm-qa.out ]; then
            echo "checkm summary exists."
        else
            mkdir -p gtdbtk-output
            echo "No Checkm Results for ${name}" > checkm-qa.out
        fi

        if [ -f mbin.sdb ]; then
            echo "mbin.sdb exists."
        else
            mkdir -p gtdbtk-output
            echo "Mbin Sdb Could not be created for ${name}" > mbin.sdb
        fi
    >>>

    runtime{
        docker : mbin_container
        memory : "60 G"
	    time : "2:00:00"
        cpu : threads
    }

    output{
        File short = "bins.tooShort.fa"
        File low = "bins.lowDepth.fa"
        File unbinned = "bins.unbinned.fa"
        File checkm = "checkm-qa.out"
        File stats_json = "MAGs_stats.json"
        File stats_tsv = "MAGs_stats.tsv"
        File mbin_sdb = "mbin.sdb"
        File mbin_version = "mbin_nmdc_versions.log"
        File bacsum = "gtdbtk-output/gtdbtk.bac120.summary.tsv"
        File arcsum = "gtdbtk-output/gtdbtk.ar122.summary.tsv"
        Array[File] hqmq_bin_fasta_files = glob("hqmq-metabat-bins/*fa")
        Array[File] bin_fasta_files = glob("metabat-bins/*fa")
    }    
}


task stage {
    String container
    String contig_file
    String sam_file
    String gff_file
    String proteins_file
    String cog_file
    String ec_file
    String ko_file
    String pfam_file
    String tigrfam_file
    String cath_funfam_file
    String smart_file
    String supfam_file
    String product_names_file
    String gene_phylogeny_file
    String lineage_file
    String contigs_out="contigs.fasta"
    String bam_out="pairedMapped_sorted.bam"
    String gff_out="functional_annotation.gff"
    String proteins_out="proteins.faa"
    String cog_out="cog.gff"
    String ec_out="ec.tsv"
    String ko_out="ko.tsv"
    String pfam_out="pfam.gff"
    String tigrfam_out="tigrfam.gff"
    String cath_funfam_out="cath_funfam.gff"
    String smart_out="smart.gff"
    String supfam_out="supfam.gff"
    String products_out="products.tsv"
    String gene_phylogeny_out="gene_phylogeny.tsv"
    String lineage_out="lineage.tsv"

   command<<<

       set -e

        function stage() {
            in=$1
            out=$2
            if [ $( echo $in |egrep -c "https*:") -gt 0 ] ; then
                wget $in -O $out
            else
                ln $in $out || cp $in $out
            fi
        }

        stage ${contig_file} ${contigs_out}
        stage ${sam_file} ${bam_out}
        stage ${gff_file} ${gff_out}
        stage ${proteins_file} ${proteins_out}
        stage ${cog_file} ${cog_out}
        stage ${ec_file} ${ec_out}
        stage ${ko_file} ${ko_out}
        stage ${pfam_file} ${pfam_out}
        stage ${tigrfam_file} ${tigrfam_out}
        stage ${cath_funfam_file} ${cath_funfam_out}
        stage ${smart_file} ${smart_out}
        stage ${supfam_file} ${supfam_out}
        stage ${product_names_file} ${products_out}
        stage ${gene_phylogeny_file} ${gene_phylogeny_out}
        stage ${lineage_file} ${lineage_out}

       date --iso-8601=seconds > start.txt

    >>>

   output{
        File contig = "contigs.fasta"
        File sam = "pairedMapped_sorted.bam"
        File gff = "functional_annotation.gff"
        File proteins = "proteins.faa"
        File cog = "cog.gff"
        File ec = "ec.tsv"
        File ko = "ko.tsv"
        File pfam = "pfam.gff"
        File tigrfam = "tigrfam.gff"
        File cath_funfam = "cath_funfam.gff"
        File smart = "smart.gff"
        File supfam = "supfam.gff"
        File product_names = "products.tsv"
        File gene_phylogeny = "gene_phylogeny.tsv"
        File lineage_tsv = "lineage.tsv"
        String start = read_string("start.txt")
   }
   runtime {
     memory: "1 GiB"
     cpu:  2
     maxRetries: 1
     docker: container
   }
}


task package{
     Array[File] bins
     File json_stats
     File gff_file
     File proteins_file
     File cog_file
     File ec_file
     File ko_file
     File pfam_file
     File tigrfam_file
     File cath_funfam_file
     File smart_file
     File supfam_file
     File product_names_file
     String container 

     command {
             python3 /opt/conda/bin/create_tarfiles.py \
                     ${json_stats} ${gff_file} ${proteins_file} ${cog_file} \
                     ${ec_file} ${ko_file} ${pfam_file} ${tigrfam_file} \
                     ${cath_funfam_file} ${smart_file} ${supfam_file} \
                     ${product_names_file} \
                     ${sep=" " bins}
     }
     output {
         Array[File] hqmq_bin_tarfiles = glob("*tar.gz")
     }
     runtime {
         docker: container
         memory: "1 GiB"
         cpu:  1
     }
}

task finish_mags {
    String container
    File contigs
    File anno_gff
    File sorted_bam
    File mbin_sdb
    File mbin_version
    String proj
    String prefix=sub(proj, ":", "_")
    String start
    File bacsum
    File arcsum
    File? short
    File? low
    File? unbinned
    File? checkm
    Array[File] hqmq_bin_fasta_files
    Array[File] bin_fasta_files
    Array[File] hqmq_bin_tarfiles
    File stats_json
    File stats_tsv
    Int n_hqmq=length(hqmq_bin_tarfiles)
    Int n_bin=length(bin_fasta_files)

    command {
        set -e
        end=`date --iso-8601=seconds`

        ln ${low} ${prefix}_bins.lowDepth.fa
        ln ${short} ${prefix}_bins.tooShort.fa
        ln ${unbinned} ${prefix}_bins.unbinned.fa
        ln ${checkm} ${prefix}_checkm_qa.out
        ln ${stats_json} ${prefix}_mags_stats.json
        ln ${mbin_version} ${prefix}_bin.info
        ln ${bacsum} ${prefix}_gtdbtk.bac122.summary.tsv
        ln ${arcsum} ${prefix}_gtdbtk.ar122.summary.tsv

        # cp all tarfiles, zip them under prefix, if empty touch no_mags.txt
        mkdir -p hqmq
        if [ ${n_hqmq} -gt 0 ] ; then
            (cd hqmq && cp ${sep=" " hqmq_bin_tarfiles} .)
            (cd hqmq && cp ${mbin_sdb} .)
            (zip ../${prefix}_hqmq_bin.zip *tar.gz mbin.sdb)
        else
            (cd hqmq && touch no_hqmq_mags.txt)
            (cd hqmq && cp ${mbin_sdb} .)
            (cd hqmq && zip ../${prefix}_hqmq_bin.zip *.txt mbin.sdb)
        fi

        # Fix up attribute name
        cat ${stats_json} | \
           sed 's/: null/: "null"/g' | \
           sed 's/lowDepth_/low_depth_/' > stats.json

    }

    output {
        File final_checkm = "${prefix}_checkm_qa.out"
        File final_hqmq_bins_zip = "${prefix}_hqmq_bin.zip"
        File final_stats_json = "${prefix}_mags_stats.json"
        File final_gtdbtk_bac_summary = "${prefix}_gtdbtk.bac122.summary.tsv"
        File final_gtdbtk_ar_summary = "${prefix}_gtdbtk.ar122.summary.tsv"
        File final_lowDepth_fa = "${prefix}_bins.lowDepth.fa"
        File final_unbinned_fa = "${prefix}_bins.unbinned.fa"
        File final_short = "${prefix}_bins.tooShort.fa"
        File final_version = "${prefix}_bin.info"

    }

    runtime {
        memory: "10 GiB"
        cpu:  4
        maxRetries: 1
        docker: container
    }
}<|MERGE_RESOLUTION|>--- conflicted
+++ resolved
@@ -46,7 +46,7 @@
     }
 
     call mbin_nmdc {
-        input:  
+        input:
                 name=proj_name,
                 fna = stage.contig,
                 aln = stage.sam,
@@ -122,7 +122,7 @@
 }
 
 task mbin_nmdc {
-    
+
     File fna
     File aln
     File gff
@@ -133,29 +133,16 @@
     String gtdbtk_env
     String checkm_env
     String mbin_container
-    
-
-<<<<<<< HEAD
-     command {
-        export TIME="time result\ncmd:%C\nreal %es\nuser %Us \nsys  %Ss \nmemory:%MKB \ncpu %P"
-        set -eo pipefail
-        # Capture the start time
-        date --iso-8601=seconds > start.txt
-        # set TMPDIR to avoid AF_UNIX path too long error 
-        export TMPDIR=/tmp
-        #export TMPDIR=$HOME 
-        export GTDBTK_DATA_PATH=${database}
-        mbin_nmdc.py ${"--map " + map} ${"--domain " + domain} ${"--scratch_dir " + scratch_dir} --pplacer_cpu ${pplacer_cpu} --cpu ${cpu} ${name} ${fasta} ${sam} ${gff}
-=======
+
+
     command<<<
         export GTDBTK_DATA_PATH=${gtdbtk_env}
         export CHECKM_DATA_PATH=${checkm_env}
         mbin.py ${"--threads " + threads} ${"--pthreads " + pthreads} --fna ${fna} --gff ${gff} --aln ${aln} --lintsv ${lineage}
->>>>>>> e09feb25
         mbin_stats.py $PWD
         mbin_versions.py > mbin_nmdc_versions.log
         touch MAGs_stats.tsv
-    
+
         if [ -f  gtdbtk-output/gtdbtk.bac120.summary.tsv ]; then
             echo "bacterial summary exists."
         else
@@ -205,7 +192,7 @@
         File arcsum = "gtdbtk-output/gtdbtk.ar122.summary.tsv"
         Array[File] hqmq_bin_fasta_files = glob("hqmq-metabat-bins/*fa")
         Array[File] bin_fasta_files = glob("metabat-bins/*fa")
-    }    
+    }
 }
 
 
@@ -317,7 +304,7 @@
      File smart_file
      File supfam_file
      File product_names_file
-     String container 
+     String container
 
      command {
              python3 /opt/conda/bin/create_tarfiles.py \
