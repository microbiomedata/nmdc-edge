--- conflicted
+++ resolved
@@ -21,13 +21,9 @@
     String gtdbtk_db="/refdata/GTDBTK_DB/gtdbtk_release207_v2"
     String checkm_db="/refdata/checkM_DB/checkm_data_2015_01_16"
     String eukcc2_db="/refdata/EUKCC2_DB/eukcc2_db_ver_1.2"
-<<<<<<< HEAD
-    String package_container = "microbiomedata/nmdc_mbin_vis:0.2.0"
-    String container = "microbiomedata/nmdc_mbin@sha256:57930406fb5cc364bacfc904066519de6cdc2d0ceda9db0eebf2336df3ef5349"
-=======
     String package_container = "microbiomedata/nmdc_mbin_vis:0.7.0"
     String container = "microbiomedata/nmdc_mbin@sha256:f3b154718474d2e21b53dbf4c1c35a1d3190eba3fe6b8f3fda105fcde22d9639"
->>>>>>> 27de91dd
+
 
     call stage {
         input:
@@ -449,19 +445,11 @@
         if [ ${n_lq} -gt 0 ] ; then
             (cd lq && cp ${sep=" " lq_bin_tarfiles} .)
             (cd lq && cp ${mbin_sdb} .)
-<<<<<<< HEAD
-            (cd lq && zip -j ../${prefix}_lq_bin.zip *tar.gz mbin.sdb ../*pdf ../*kronaplot.html ../*ko_matrix.txt)
-        else
-            (cd lq && touch no_lq_mags.txt)
-            (cd lq && cp ${mbin_sdb} .)
-            (cd lq && zip ../${prefix}_lq_bin.zip *.txt mbin.sdb)
-=======
             (cd lq && zip -j ../${prefix}_lq_bin.zip *tar.gz mbin.sdb ../${prefix}_eukcc.csv ../*pdf ../*kronaplot.html ../*ko_matrix.txt)
         else
             (cd lq && touch no_lq_mags.txt)
             (cd lq && cp ${mbin_sdb} .)
             (cd lq && zip -j ../${prefix}_lq_bin.zip *.txt mbin.sdb ../${prefix}_eukcc.csv)
->>>>>>> 27de91dd
         fi
 
         # Fix up attribute name
