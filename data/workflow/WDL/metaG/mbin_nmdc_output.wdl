workflow mbin_nmdc_output {
    String? outdir
    String  proj_name
    String start
    File contig_file
    File sam_file
    File gff_file
    File low
    File unbinned
    File short
    File checkm
    File json_stats
    File tsv_stats
    Array[File] bin_fasta_files
    Array[File] hqmq_bin_fasta_files
    String container = "microbiomedata/nmdc_mbin:0.1.6"
    String? proj = "MAGs"
    String? informed_by = "${proj}"  # "nmdc:xxxxxxxxxxxxxxx"
    String resource = "SDSC - Expanse"
    String url_root = "https://data.microbiomedata.org/data/"
    String git_url = "https://github.com/microbiomedata/metaMAGs/releases/tag/1.0.2"

  call generate_objects {
         input: container="microbiomedata/workflowmeta:1.0.5.1",
                proj = proj_name,
                start = start,
                informed_by = "${informed_by}",
                resource = "${resource}",
                url_base = "${url_root}",
                git_url = "${git_url}",
                fasta = "${contig_file}",
                bam = "${sam_file}",
                functional_gff ="${gff_file}",
                lowdepth = low,
                unbinned = unbinned,
                short = short,
                checkm = checkm,
                json_stats = json_stats,
                metabat_bin_fasta_files = bin_fasta_files,
                hqmq_bin_fasta_files = hqmq_bin_fasta_files
    }

  call make_output {
            input: container="microbiomedata/nmdc_mbin_vis:0.7.0",
                   activity_json=generate_objects.activity_json,
                   object_json=generate_objects.data_object_json,
                   short=short,
                   low=low,
                   unbinned=unbinned,
                   json_stats=json_stats,
                   tsv_stats=tsv_stats,
                   hqmq_bin_fasta_zip=generate_objects.hqmq_bin_fasta_zip,
                   bin_fasta_zip=generate_objects.metabat_bin_fasta_zip,
                   checkm=checkm,
                   proj = proj_name,
                   outdir=outdir

        }
}

task pdf_to_png {
    String? outdir
    String container =  "microbiomedata/nmdc_mbin_vis:0.7.0"
    Array[File] pdf_files

    command<<<
    set -euo pipefail
    mkdir -p ${outdir}

    python <<CODE
    from pathlib import Path
    import fitz 
    files_string= "${sep=' ' pdf_files}"
    pdfs = files_string.split()
    for pdf in pdfs :
<<<<<<< HEAD
=======
        if os.stat(pdf).st_size == 0:
            continue
>>>>>>> 27de91dd
        prefix = Path(pdf).stem
        output = "${outdir}/%s.png" % prefix
        print(output)
        with open(pdf,'rb') as f:
            first_line = str(f.read(1024))
            if "No KO analysis" not in first_line:
                doc = fitz.open(pdf)  # open document
                mat = fitz.Matrix(2, 2)   # zoom factor 2 in each dimension
                for page in doc:  # iterate through the pages
                    pix = page.get_pixmap(matrix=mat)  # render page to an image
                    pix.save(output)  # store image as a PNG
    CODE

    >>>
    
    runtime {
        docker: container
        memory: "1 GiB"
        cpu:  1
    }
    output{
        Array[String] png_files = read_lines(stdout())
    }
}

task generate_objects{
    String container
    String start
    String proj
    String informed_by
    String resource
    String url_base
    String git_url
    File fasta
    File bam
    File? checkm
    File functional_gff
    File short
    File lowdepth
    File unbinned
    File json_stats

    Array[File] metabat_bin_fasta_files
    Array[File] hqmq_bin_fasta_files
    String dollar="$"

    command<<<
        set -e
        end=`date --iso-8601=seconds`
        ### set IFS to avoid space separate string and save into the outputs array elements
        IFS=""
        outputs=()
        zip -j hqmq-metabat-bins.zip ${sep=" " hqmq_bin_fasta_files} || true
        zip -j metabat-bins.zip ${sep=" " metabat_bin_fasta_files} || true
        [ -e hqmq-metabat-bins.zip ] && outputs+=( "hqmq-metabat-bins.zip" ) && outputs+=( "high quality and medium quality bin fasta output" )
        [ -e maetabat-bins.zip ] && outputs+=( "metabat-bins.zip" ) && outputs+=( "initial metabat bining result fasta output" )

        /scripts/generate_objects.py --type "MAGs" --id ${informed_by} \
	     --name "MAGs Analysis Activity for ${proj}" --part ${proj} \
             --start ${start} --end $end \
             --extra ${json_stats} \
             --resource '${resource}' --url ${url_base} --giturl ${git_url} \
             --inputs ${fasta} ${bam} ${functional_gff} \
             --outputs ${dollar}{outputs[@]} \
             ${short} "tooShort (< 3kb) filtered contigs fasta file by metaBat2" \
             ${lowdepth} "lowDepth (mean cov <1 )  filtered contigs fasta file by metabat2" \
             ${unbinned} "unbinned fasta file from metabat2" \
             ${" " + checkm + " \"metabat2 bin checkm quality assessment result\""}
    >>>
    runtime {
        docker: container
        memory: "10 GiB"
        cpu:  1
    }
    output{
        File activity_json = "activity.json"
        File data_object_json = "data_objects.json"
        File? metabat_bin_fasta_zip = "hqmq-metabat-bins.zip"
        File? hqmq_bin_fasta_zip = "metabat-bins.zip"
    }
}


task make_output{
    String outdir
    File short
    File low
    File unbinned
    String proj
    File? hqmq_bin_fasta_zip
    File? bin_fasta_zip
    File? checkm
    File json_stats
    File tsv_stats
    String container
    File activity_json
    File object_json
    String sed_bin="s/bins./${proj}_/g"

    command <<<
        mkdir -p ${outdir}
        cp ${activity_json} ${object_json} ${outdir}
        cp ${low}  ${outdir}/${proj}_bins.lowDepth.fa
        cp ${short} ${outdir}/${proj}_bins.tooShort.fa
        cp ${unbinned} ${outdir}/${proj}_bins.unbinned.fa
        cp ${checkm} ${outdir}/${proj}_checkm_qa.out
        sed -i ${sed_bin} ${outdir}/${proj}_checkm_qa.out
        sed -e ${sed_bin} ${json_stats} > ${outdir}/MAGs_stats.json
        sed -e ${sed_bin} ${tsv_stats} > ${outdir}/mbin_datafile_${proj}.txt
        # These may not exist
        ${  if defined(bin_fasta_zip) then
                 "cp " + bin_fasta_zip + " " + outdir + "/"  + proj + "_metabat_bins.zip"
            else
                 "mkdir -p meta && cd meta && touch no_mags.txt && zip " + outdir + "/" + proj + "_metabat_bins.zip *.txt"
        }
        ${  if defined(hqmq_bin_fasta_zip) then
                 "cp " + hqmq_bin_fasta_zip + " " + outdir + "/"  + proj + "_hqmq_bins.zip"
            else
                 "mkdir -p hqmq && cd hqmq && touch no_hqmq_mags.txt && zip " + outdir + "/" + proj + "_hqmq_bins.zip *.txt"
        }
        chmod 755 -R ${outdir}
    >>>
    output {
        File? hqmq_bin_fa_zip = "${outdir}/$(proj)_hqmq_bins.zip"
        File? metabat_bin_fa_zip = "${outdir}/${proj}_metabat_bins.zip"
        File? checkm_output = "${outdir}/${proj}_checkm_qa.out"
        File? unbinned_fa = "${outdir}/${proj}_bins.unbinned.fa"
        File? tooShort_fa = "${outdir}/${proj}_bins.tooShort.fa"
        File? lowDepth_fa = "${outdir}/${proj}_bins.lowDepth.fa"
        File? tsvstats = "${outdir}/mbin_datafile_${proj}.txt"
        File? stats = "${outdir}/MAGs_stats.json"
        File? outactivity = "${outdir}/activity.json"
        File? outobject = "${outdir}/data_objects.json"
    }
    runtime {
        docker: container
        memory: "1 GiB"
        cpu:  1
    }
}<|MERGE_RESOLUTION|>--- conflicted
+++ resolved
@@ -73,11 +73,8 @@
     files_string= "${sep=' ' pdf_files}"
     pdfs = files_string.split()
     for pdf in pdfs :
-<<<<<<< HEAD
-=======
         if os.stat(pdf).st_size == 0:
             continue
->>>>>>> 27de91dd
         prefix = Path(pdf).stem
         output = "${outdir}/%s.png" % prefix
         print(output)
